--- conflicted
+++ resolved
@@ -160,19 +160,13 @@
     
 @jit
 def fill_dmat(l1,l2,r1,r2,w1,w2,ang,wdm,dm,same_half_plate,order1,order2):
-<<<<<<< HEAD
-    if x_correlation : rp = (r1[:,None]-r2)*sp.cos(ang/2)
-    else : rp = abs(r1[:,None]-r2)*sp.cos(ang/2)
-    rt = (r1[:,None]+r2)*sp.sin(ang/2)
-    bp = ((rp-rp_min)/(rp_max-rp_min)*np).astype(int)
-=======
+
     if x_correlation : 
         rp = (r1[:,None]-r2)*sp.cos(ang/2)
     else :  
        rp = abs(r1[:,None]-r2)*sp.cos(ang/2)
     rt = (r1[:,None]+r2)*sp.sin(ang/2)
     bp = sp.floor((rp-rp_min)/(rp_max-rp_min)*np).astype(int)
->>>>>>> a7b975df
     bt = (rt/rt_max*nt).astype(int)
     bins = bt + nt*bp
     
@@ -188,11 +182,7 @@
     slw1 = (w1*dl1**2).sum()
     slw2 = (w2*dl2**2).sum()
 
-<<<<<<< HEAD
-    w = (rp<rp_max) & (rt<rt_max) & (rp>rp_min)
-=======
     w = (rp<rp_max) & (rt<rt_max)& (rp>=rp_min)
->>>>>>> a7b975df
 
     bins = bins[w]
 
@@ -204,11 +194,7 @@
     we = w1[:,None]*w2
     we = we[w]
     if same_half_plate:
-<<<<<<< HEAD
-        wsame = bp[w]==np*rp_min/(rp_min-rp_max)
-=======
         wsame = abs(rp[w])<(rp_max-rp_min)/np
->>>>>>> a7b975df
         we[wsame]=0
         
             
@@ -293,28 +279,7 @@
 
                 w2 = d2.we
                 l2 = d2.ll
-<<<<<<< HEAD
-                if x_correlation : rp = (r1[:,None]-r2)*sp.cos(ang/2)
-		else : rp = abs(r1[:,None]-r2)*sp.cos(ang/2)
-                rt = (r1[:,None]+r2)*sp.sin(ang/2)
-                w12 = w1[:,None]*w2
-
-                bp = ((rp-rp_min)/(rp_max-rp_min)*np).astype(int)
-                bt = (rt/rt_max*nt).astype(int)
-                if same_half_plate:
-                    wp = bp==np*rp_min/(rp_min-rp_max)
-                    w12[wp]=0
-                bA = bt + nt*bp
-                wA = (bp<np) & (bt<nt) & (bp>=0)
-                c = sp.bincount(bA[wA],weights=w12[wA])
-                wdm[:len(c)]+=c
-
-                if x_correlation : rp_abs1_abs2 = (r1_abs1[:,None]-r2_abs2)*sp.cos(ang/2) 
-		else : rp_abs1_abs2 = abs(r1_abs1[:,None]-r2_abs2)*sp.cos(ang/2)
-                rt_abs1_abs2 = (r1_abs1[:,None]+r2_abs2)*sp.sin(ang/2)
-                zwe12 = (1+z1_abs1[:,None])**(alpha_met-1)*(1+z2_abs2)**(alpha_met-1)/(3.25)**(2*alpha_met-2)
-                bp_abs1_abs2 = ((rp_abs1_abs2-rp_min)/(rp_max-rp_min)*npm).astype(int)
-=======
+
                 if x_correlation: 
                     rp = (r1[:,None]-r2)*sp.cos(ang/2)
                 else: 
@@ -340,7 +305,6 @@
                 zwe12 = (1+z1_abs1[:,None])**(alpha_met-1)*(1+z2_abs2)**(alpha_met-1)/(3.25)**(2*alpha_met-2)
 
                 bp_abs1_abs2 = sp.floor((rp_abs1_abs2-rp_min)/(rp_max-rp_min)*npm).astype(int)
->>>>>>> a7b975df
                 bt_abs1_abs2 = (rt_abs1_abs2/rt_max*ntm).astype(int)
                 bBma = bt_abs1_abs2 + ntm*bp_abs1_abs2
                 wBma = (bp_abs1_abs2<npm) & (bt_abs1_abs2<ntm) & (bp_abs1_abs2>=0)
@@ -356,18 +320,9 @@
                 zeff[:len(c)]+=c
                 c = sp.bincount(bBma[wAB],weights=w12[wAB]*zwe12[wAB])
                 weff[:len(c)]+=c
-<<<<<<< HEAD
-                
+
+
                 if (not(x_correlation) and (abs_igm1 != abs_igm2)) or (x_correlation and (lambda_abs == lambda_abs2)):
-                    if x_correlation : rp_abs2_abs1 = (r1_abs2[:,None]-r2_abs1)*sp.cos(ang/2)
-		    else : rp_abs2_abs1 = abs(r1_abs2[:,None]-r2_abs1)*sp.cos(ang/2)
-                    rt_abs2_abs1 = (r1_abs2[:,None]+r2_abs1)*sp.sin(ang/2)
-                    zwe21 = (1+z1_abs2[:,None])**(alpha_met-1)*(1+z2_abs1)**(alpha_met-1)/(3.25)**(2*alpha_met-2)
-
-                    bp_abs2_abs1 = ((rp_abs2_abs1-rp_min)/(rp_max-rp_min)*npm).astype(int)
-=======
-
-                if abs_igm1 != abs_igm2:
                     if x_correlation: 
                         rp_abs2_abs1 = (r1_abs2[:,None]-r2_abs1)*sp.cos(ang/2)
                     else: 
@@ -376,7 +331,6 @@
                     zwe21 = (1+z1_abs2[:,None])**(alpha_met-1)*(1+z2_abs1)**(alpha_met-1)/(3.25)**(2*alpha_met-2)
 
                     bp_abs2_abs1 = sp.floor((rp_abs2_abs1-rp_min)/(rp_max-rp_min)*npm).astype(int)
->>>>>>> a7b975df
                     bt_abs2_abs1 = (rt_abs2_abs1/rt_max*ntm).astype(int)
                     bBam = bt_abs2_abs1 + ntm*bp_abs2_abs1
                     wBam = (bp_abs2_abs1<npm) & (bt_abs2_abs1<ntm) & (bp_abs2_abs1>=0)
