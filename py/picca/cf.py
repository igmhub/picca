--- conflicted
+++ resolved
@@ -284,9 +284,13 @@
             r1 = d1.r_comov
             z1_abs1 = 10**d1.ll/constants.absorber_IGM[abs_igm1]-1
             r1_abs1 = cosmo.r_comoving(z1_abs1)
-            w1abs1 = z1_abs1<d1.zqso
-
             w1 = d1.we
+
+            wzcut = z1_abs1<d1.zqso
+            r1 = r1[wzcut]
+            z1_abs1 = z1_abs1[wzcut]
+            r1_abs1 = r1_abs1[wzcut]
+
             r = random.rand(len(d1.neighs))
             w=r>rej
             npairs += len(d1.neighs)
@@ -298,48 +302,52 @@
                 r2 = d2.r_comov
                 z2_abs2 = 10**d2.ll/constants.absorber_IGM[abs_igm2]-1
                 r2_abs2 = cosmo.r_comoving(z2_abs2)
-                w2abs2 = z2_abs2<d2.zqso
                 w2 = d2.we
-<<<<<<< HEAD
-=======
-
->>>>>>> 3d7f0bde
-
-                if x_correlation:
-                    rp = (r1[w1abs1][:,None]-r2[w2abs2])*sp.cos(ang/2)
-                else:
-                    rp = abs(r1[w1abs1][:,None]-r2[w2abs2])*sp.cos(ang/2)
-                rt = (r1[w1abs1][:,None]+r2[w2abs2])*sp.sin(ang/2)
-                w12 = w1[w1abs1][:,None]*w2[w2abs2]
+
+                wzcut = z2_abs2<d2.zqso
+                r2 = r2[wzcut]
+                z2_abs2 = z2_abs2[wzcut]
+                r2_abs2 = r2_abs2[wzcut]
+
+                rp = (r1[:,None]-r2)*sp.cos(ang/2)
+                if not x_correlation:
+                    rp = abs(rp)
+
+                rt = (r1[:,None]+r2)*sp.sin(ang/2)
+                w12 = w1[:,None]*w2
 
                 bp = sp.floor((rp-rp_min)/(rp_max-rp_min)*np).astype(int)
                 bt = (rt/rt_max*nt).astype(int)
+
                 if same_half_plate:
                     wp = abs(rp) < (rp_max-rp_min)/np
                     w12[wp]=0
+
                 if no_same_wavelength_pairs:
                     if ang_correlation:
                         wp = rp==1.
                     else:
                         wp = rp==0.
                     w12[wp] = 0.
+
                 bA = bt + nt*bp
                 wA = (bp<np) & (bt<nt) & (bp >=0)
                 c = sp.bincount(bA[wA],weights=w12[wA])
                 wdm[:len(c)]+=c
 
-                if x_correlation:
-                    rp_abs1_abs2 = (r1_abs1[w1abs1][:,None]-r2_abs2[w2abs2])*sp.cos(ang/2)
-                else:
-                    rp_abs1_abs2 = abs(r1_abs1[w1abs1][:,None]-r2_abs2[w2abs2])*sp.cos(ang/2)
-                rt_abs1_abs2 = (r1_abs1[w1abs1][:,None]+r2_abs2[w2abs2])*sp.sin(ang/2)
-                zwe12 = (1+z1_abs1[w1abs1][:,None])**(alpha_abs[abs_igm1]-1)*(1+z2_abs2[w2abs2])**(alpha_abs[abs_igm2]-1)/(1+zref)**(alpha_abs[abs_igm1]+alpha_abs[abs_igm2]-2)
+                rp_abs1_abs2 = (r1_abs1[:,None]-r2_abs2)*sp.cos(ang/2)
+
+                if not x_correlation:
+                    rp_abs1_abs2 = abs(rp_abs1_abs2)
+
+                rt_abs1_abs2 = (r1_abs1[:,None]+r2_abs2)*sp.sin(ang/2)
+                zwe12 = (1+z1_abs1[:,None])**(alpha_abs[abs_igm1]-1)*(1+z2_abs2)**(alpha_abs[abs_igm2]-1)/(1+zref)**(alpha_abs[abs_igm1]+alpha_abs[abs_igm2]-2)
 
                 bp_abs1_abs2 = sp.floor((rp_abs1_abs2-rp_min)/(rp_max-rp_min)*npm).astype(int)
                 bt_abs1_abs2 = (rt_abs1_abs2/rt_max*ntm).astype(int)
                 bBma = bt_abs1_abs2 + ntm*bp_abs1_abs2
                 wBma = (bp_abs1_abs2<npm) & (bt_abs1_abs2<ntm) & (bp_abs1_abs2>=0)
-                wAB = wA&wBma
+                wAB = wA & wBma
                 c = sp.bincount(bBma[wAB]+npm*ntm*bA[wAB],weights=w12[wAB]*zwe12[wAB])
                 dm[:len(c)]+=c
                 c = sp.bincount(bBma[wAB],weights=rp_abs1_abs2[wAB]*w12[wAB]*zwe12[wAB])
@@ -351,19 +359,31 @@
                 c = sp.bincount(bBma[wAB],weights=w12[wAB]*zwe12[wAB])
                 weff[:len(c)]+=c
 
-                if (not(x_correlation) and (abs_igm1 != abs_igm2)) or (x_correlation and (lambda_abs == lambda_abs2)):
+                if ((not x_correlation) and (abs_igm1 != abs_igm2)) or (x_correlation and (lambda_abs == lambda_abs2)):
+                    r1 = d1.r1
                     z1_abs2 = 10**d1.ll/constants.absorber_IGM[abs_igm2]-1
                     r1_abs2 = cosmo.r_comoving(z1_abs2)
-                    w1abs2 = z1_abs2<d1.zqso
+
+                    wzcut = z1_abs2<d1.zqso
+                    r1 = r1[wzcut]
+                    z1_abs2 = z1_abs2[wzcut]
+                    r1_abs2 = r1_abs2[wzcut]
+
+                    r2 = d2.r2
                     z2_abs1 = 10**d2.ll/constants.absorber_IGM[abs_igm1]-1
                     r2_abs1 = cosmo.r_comoving(z2_abs1)
-                    w2abs1 = z2_abs1<d2.zqso
-                    if x_correlation:
-                        rp = (r1[w1abs2][:,None]-r2[w2abs1])*sp.cos(ang/2)
-                    else:
-                        rp = abs(r1[w1abs2][:,None]-r2[w2abs1])*sp.cos(ang/2)
-                    rt = (r1[w1abs2][:,None]+r2[w2abs1])*sp.sin(ang/2)
-                    w12 = w1[w1abs2][:,None]*w2[w2abs1]
+
+                    wzcut = z2_abs1<d2.zqso
+                    z2_abs1 = z2_abs1[wzcut]
+                    r2_abs1 = r2_abs1[wzcut]
+                    r2 = r2[wzcut]
+
+                    rp = (r1[:,None]-r2)*sp.cos(ang/2)
+                    if not x_correlation:
+                        rp = abs(rp)
+
+                    rt = (r1[:,None]+r2)*sp.sin(ang/2)
+                    w12 = w1[:,None]*w2
 
                     bp = sp.floor((rp-rp_min)/(rp_max-rp_min)*np).astype(int)
                     bt = (rt/rt_max*nt).astype(int)
@@ -380,18 +400,17 @@
                     wA = (bp<np) & (bt<nt) & (bp >=0)
                     c = sp.bincount(bA[wA],weights=w12[wA])
                     wdm[:len(c)]+=c
-                    if x_correlation:
-                        rp_abs2_abs1 = (r1_abs2[w1abs2][:,None]-r2_abs1[w2abs1])*sp.cos(ang/2)
-                    else:
-                        rp_abs2_abs1 = abs(r1_abs2[w1abs2][:,None]-r2_abs1[w2abs1])*sp.cos(ang/2)
-                    rt_abs2_abs1 = (r1_abs2[w1abs2][:,None]+r2_abs1[w2abs1])*sp.sin(ang/2)
-                    zwe21 = (1+z1_abs2[w1abs2][:,None])**(alpha_abs[abs_igm2]-1)*(1+z2_abs1[w2abs1])**(alpha_abs[abs_igm1]-1)/(1+zref)**(alpha_abs[abs_igm1]+alpha_abs[abs_igm2]-2)
+                    rp_abs2_abs1 = (r1_abs2[:,None]-r2_abs1)*sp.cos(ang/2)
+                    if not x_correlation:
+                        rp_abs2_abs1 = abs(r1_abs2[:,None]-r2_abs1)*sp.cos(ang/2)
+                    rt_abs2_abs1 = (r1_abs2[:,None]+r2_abs1)*sp.sin(ang/2)
+                    zwe21 = (1+z1_abs2[:,None])**(alpha_abs[abs_igm2]-1)*(1+z2_abs1)**(alpha_abs[abs_igm1]-1)/(1+zref)**(alpha_abs[abs_igm1]+alpha_abs[abs_igm2]-2)
 
                     bp_abs2_abs1 = sp.floor((rp_abs2_abs1-rp_min)/(rp_max-rp_min)*npm).astype(int)
                     bt_abs2_abs1 = (rt_abs2_abs1/rt_max*ntm).astype(int)
                     bBam = bt_abs2_abs1 + ntm*bp_abs2_abs1
                     wBam = (bp_abs2_abs1<npm) & (bt_abs2_abs1<ntm) & (bp_abs2_abs1>=0)
-                    wAB = wA&wBam
+                    wAB = wA & wBam
 
                     c = sp.bincount(bBam[wAB],weights=rp_abs2_abs1[wAB]*w12[wAB]*zwe21[wAB])
                     rpeff[:len(c)]+=c
