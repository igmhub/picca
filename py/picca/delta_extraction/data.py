--- conflicted
+++ resolved
@@ -73,12 +73,7 @@
         remove_indexs = []
         for index, forest in enumerate(self.forests):
             if forest.bad_continuum_reason is not None:
-<<<<<<< HEAD
-
-                self.logger.progress(f"Rejected with thingid/targetid {forest.thingid if 'thingid' in dir(forest) else forest.targetid} "
-=======
                 self.logger.progress(f"Rejected with los_id {forest.los_id} "
->>>>>>> 6a85aef3
                                      "due to continuum fitting problems. Reason: "
                                      f"{forest.bad_continuum_reason}")
                 remove_indexs.append(index)
@@ -96,19 +91,11 @@
         for index, forest in enumerate(self.forests):
             if forest.flux.size < self.min_num_pix:
                 self.logger.progress(
-<<<<<<< HEAD
-                    f"Rejected forest with thingid/targetid {forest.thingid if 'thingid' in dir(forest) else forest.targetid} "
-                    "due to forest being too short")
-            elif np.isnan((forest.flux * forest.ivar).sum()):
-                self.logger.progress(
-                    f"Rejected forest with thingid/targetid {forest.thingid if 'thingid' in dir(forest) else forest.targetid} "
-=======
                     f"Rejected forest with los_id {forest.los_id} "
                     "due to forest being too short")
             elif np.isnan((forest.flux * forest.ivar).sum()):
                 self.logger.progress(
                     f"Rejected forest with los_id {forest.los_id} "
->>>>>>> 6a85aef3
                     "due to finding nan")
             else:
                 continue
