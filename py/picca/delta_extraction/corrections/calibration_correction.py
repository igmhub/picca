"""This module defines the class CalibrationCorrection"""
import fitsio
from scipy.interpolate import interp1d

from picca.delta_extraction.correction import Correction
from picca.delta_extraction.errors import CorrectionError

accepted_options = ["filename"]


class CalibrationCorrection(Correction):
    """Class to correct calibration errors measured from other spectral regions.

    Methods
    -------
    __init__
    apply_correction

    Attributes
    ----------
    correct_flux: scipy.interpolate.interp1d
    Interpolation function to adapt the correction to slightly different
    grids of wavelength

    wave_solution: str
    Determines whether the wavelength solution has linear spacing ("lin") or
    logarithmic spacing ("log").
    """

    def __init__(self, config):
        """Initialize class instance.

        Arguments
        ---------
        config: configparser.SectionProxy
        Parsed options to initialize class

        Raise
        -----
        CorrectionError if input file does not have extension STACK_DELTAS
        CorrectionError if input file does not have fields loglam and/or stack
        in extension STACK_DELTAS
        """
        filename = config.get("filename")
        if filename is None:
            raise CorrectionError(
                "Missing argument 'filename' required by SdssCalibrationCorrection"
            )
        try:
            hdu = fitsio.read(filename, ext="STACK_DELTAS")
            if "loglam" in hdu.dtype.names:
                stack_log_lambda = hdu['loglam']
                self.wave_solution = "log"
            elif "lambda" in hdu.dtype.names:
                stack_lambda = hdu['lambda']
                self.wave_solution = "lin"
            else:
                raise CorrectionError("Error loading CalibrationCorrection. In "
                                      "extension 'STACK_DELTAS' in file "
                                      f"{filename} one of the fields 'loglam' "
                                      "or 'lambda' should be present. I did not"
                                      "find them.")
            stack_delta = hdu['stack']
        except OSError as error:
            raise CorrectionError(
                "Error loading CalibrationCorrection. "
                f"Failed to find or open file {filename}") from error
        except ValueError as error:
            raise CorrectionError(
                "Error loading CalibrationCorrection. "
                f"File {filename} does not have fields "
<<<<<<< HEAD
                "'loglam' and/or 'stack' in HDU 'STACK_DELTAS'") from error
        w = (stack_delta != 0.)
=======
                "'loglam' and/or 'stack' in HDU 'STACK_DELTAS'"
            ) from error
        w = stack_delta != 0.
>>>>>>> 8c571e70
        if self.wave_solution == "log":
            self.correct_flux = interp1d(stack_log_lambda[w],
                                         stack_delta[w],
                                         fill_value="extrapolate",
                                         kind="nearest")
        elif self.wave_solution == "lin":
            self.correct_flux = interp1d(stack_lambda[w],
                                         stack_delta[w],
                                         fill_value="extrapolate",
                                         kind="nearest")
        else:
            raise CorrectionError("In CalibrationCorrection wave_solution must "
                                  "be either 'log' or 'lin'")

    def apply_correction(self, forest):
        """Apply the correction. Correction is applied by dividing the
        data flux by the loaded correction, and the subsequent correction
        of the inverse variance

        Arguments
        ---------
        forest: Forest
        A Forest instance to which the correction is applied

        Raise
        -----
        CorrectionError if forest instance does not have the attribute
        'log_lambda'
        """
        correction = self.correct_flux(forest.log_lambda)
        forest.flux /= correction
        forest.ivar *= correction**2<|MERGE_RESOLUTION|>--- conflicted
+++ resolved
@@ -69,14 +69,9 @@
             raise CorrectionError(
                 "Error loading CalibrationCorrection. "
                 f"File {filename} does not have fields "
-<<<<<<< HEAD
-                "'loglam' and/or 'stack' in HDU 'STACK_DELTAS'") from error
-        w = (stack_delta != 0.)
-=======
                 "'loglam' and/or 'stack' in HDU 'STACK_DELTAS'"
             ) from error
         w = stack_delta != 0.
->>>>>>> 8c571e70
         if self.wave_solution == "log":
             self.correct_flux = interp1d(stack_log_lambda[w],
                                          stack_delta[w],
