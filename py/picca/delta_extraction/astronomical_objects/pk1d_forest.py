--- conflicted
+++ resolved
@@ -79,28 +79,11 @@
 
         # compute mean quality variables
         self.mean_reso = self.reso.mean()
-<<<<<<< HEAD
         self.mean_z = (
             (np.power(10., self.log_lambda[len(self.log_lambda) - 1]) +
              np.power(10., self.log_lambda[0])) / 2. /
             Pk1dForest.lambda_abs_igm - 1.0)
-=======
         self.mean_reso_pix = self.reso_pix.mean()
-        if Forest.wave_solution == "log":
-            self.mean_z = (
-                (np.power(10., self.log_lambda[len(self.log_lambda) - 1]) +
-                 np.power(10., self.log_lambda[0])) / 2. /
-                Pk1dForest.lambda_abs_igm - 1.0)
-        elif Forest.wave_solution == "lin":
-            self.mean_z = (
-                (self.lambda_[len(self.lambda_) - 1] + self.lambda_[0]) / 2. /
-                Pk1dForest.lambda_abs_igm - 1.0)
-        else:
-            raise AstronomicalObjectError("Error in constructing Pk1dForest. "
-                                          "Class variable 'wave_solution' "
-                                          "must be either 'lin' or 'log'. "
-                                          f"Found: '{Forest.wave_solution}'")
->>>>>>> 20bb82a4
 
         self.consistency_check()
 
@@ -287,28 +270,11 @@
 
         # finally update control variables
         self.mean_reso = self.reso.mean()
-<<<<<<< HEAD
         self.mean_z = (
             (np.power(10., self.log_lambda[len(self.log_lambda) - 1]) +
              np.power(10., self.log_lambda[0])) / 2. /
             Pk1dForest.lambda_abs_igm - 1.0)
-=======
         self.mean_reso_pix = self.reso_pix.mean()
-        if Forest.wave_solution == "log":
-            self.mean_z = (
-                (np.power(10., self.log_lambda[len(self.log_lambda) - 1]) +
-                 np.power(10., self.log_lambda[0])) / 2. /
-                Pk1dForest.lambda_abs_igm - 1.0)
-        elif Forest.wave_solution == "lin":
-            self.mean_z = (
-                (self.lambda_[len(self.lambda_) - 1] + self.lambda_[0]) / 2. /
-                Pk1dForest.lambda_abs_igm - 1.0)
-        else:
-            raise AstronomicalObjectError("Error in rebinning Pk1dForest. "
-                                          "Class variable 'wave_solution' "
-                                          "must be either 'lin' or 'log'. "
-                                          f"Found: {Forest.wave_solution}")
->>>>>>> 20bb82a4
 
         # return weights and binning solution to be used by child classes if
         # required
