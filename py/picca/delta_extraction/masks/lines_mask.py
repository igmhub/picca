--- conflicted
+++ resolved
@@ -77,7 +77,6 @@
         CorrectionError if Forest.wave_solution is not 'lin' or 'log'
         """
         # find masking array
-<<<<<<< HEAD
         w = np.ones(forest.log_lambda.size, dtype=bool)
         for mask_range in self.mask_obs_frame:
             w &= ((forest.log_lambda < mask_range['log_wave_min']) |
@@ -86,31 +85,6 @@
         for mask_range in self.mask_rest_frame:
             w &= ((log_lambda_rest_frame < mask_range['log_wave_min']) |
                   (log_lambda_rest_frame > mask_range['log_wave_max']))
-=======
-        if Forest.wave_solution == "log":
-            w = np.ones(forest.log_lambda.size, dtype=bool)
-            for mask_range in self.mask_obs_frame:
-                w &= ((forest.log_lambda < mask_range['log_wave_min']) |
-                      (forest.log_lambda > mask_range['log_wave_max']))
-            log_lambda_rest_frame = forest.log_lambda - np.log10(1.0 +
-                                                                 forest.z)
-            for mask_range in self.mask_rest_frame:
-                w &= ((log_lambda_rest_frame < mask_range['log_wave_min']) |
-                      (log_lambda_rest_frame > mask_range['log_wave_max']))
-        elif Forest.wave_solution == "lin":
-            w = np.ones(forest.lambda_.size, dtype=bool)
-            for mask_range in self.mask_obs_frame:
-                w &= ((forest.lambda_ < mask_range['wave_min']) |
-                      (forest.lambda_ > mask_range['wave_max']))
-            lambda_rest_frame = forest.lambda_ / (1.0 + forest.z)
-            for mask_range in self.mask_rest_frame:
-                w &= ((lambda_rest_frame < mask_range['wave_min']) |
-                      (lambda_rest_frame > mask_range['wave_max']))
-        else:
-            raise MaskError("Unable to apply SkyMask. Forest.wave_solution is "
-                            "required to be either 'log' or 'lin'. Found "
-                            f"{Forest.wave_solution}")
->>>>>>> 20bb82a4
 
         # do the actual masking
         for param in Forest.mask_fields:
