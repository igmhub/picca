"""This module defines the class TrueContinuum"""
import logging
import multiprocessing

import fitsio
import numpy as np
from scipy.interpolate import interp1d
import healpy
from pkg_resources import resource_filename

from picca.delta_extraction.astronomical_objects.forest import Forest
from picca.delta_extraction.astronomical_objects.pk1d_forest import Pk1dForest
from picca.delta_extraction.errors import ExpectedFluxError
from picca.delta_extraction.expected_flux import ExpectedFlux, defaults, accepted_options
from picca.delta_extraction.utils import (find_bins, update_accepted_options,
                                          update_default_options)

accepted_options = update_accepted_options(accepted_options, [
    "input directory", "raw statistics file", "recompute var lss",
    "use splines", "use constant weight","num bins variance",
    "force stack delta to zero"
])

<<<<<<< HEAD
defaults = update_default_options(
    defaults, {
        "raw statistics file": "",
        "use constant weight": False,
        "force stack delta to zero": False
    })
=======
defaults = update_default_options(defaults, {
    "raw statistics file": "",
    "use constant weight": False,
    "force stack delta to zero": False,
    "use splines": False,
    "recompute var lss": True
})
>>>>>>> 8c571e70

IN_NSIDE = 16


class TrueContinuum(ExpectedFlux):
    """Class to compute the expected flux using the true unabsorbed contiuum
    for mocks.
    It uses var_lss pre-computed from mocks and the mean flux modeled from a
    2nd order polinomial in effective optical depth.

    Methods
    -------
    (see ExpectedFlux in py/picca/delta_extraction/expected_flux.py)
    __init__
    __parse_config
    compute_expected_flux
    compute_mean_cont
    populate_los_ids
    read_true_continuum
    read_raw_statistics
    save_iteration_step

    Attributes
    ----------
    (see ExpectedFlux in py/picca/delta_extraction/expected_flux.py)

    get_mean_cont: scipy.interpolate.interp1d
    Interpolation function to compute the unabsorbed mean quasar continua.

    get_mean_cont_weight: scipy.interpolate.interp1d
    Interpolation function to compute the weights associated with the unabsorbed
    mean quasar continua.

    get_var_lss: scipy.interpolate.interp1d
    Interpolation function to compute mapping functions var_lss. See equation 4 of
    du Mas des Bourboux et al. 2020 for details. Data for interpolation is read from a file.

    input_directory: str
    Directory where true continum data is store

    iter_out_prefix: str
    Prefix of the iteration files. These file contain the statistical properties
    of deltas at a given iteration step. Intermediate files will add
    '_iteration{num}.fits.gz' to the prefix for intermediate steps and '.fits.gz'
    for the final results.

    num_bins_variance: int
    Number of bins to be used to compute variance functions and statistics as
    a function of wavelength.
    """

    def __init__(self, config):
        """Initialize class instance.

        Arguments
        ---------
        config: configparser.SectionProxy
        Parsed options to initialize class

        Raise
        -----
        ExpectedFluxError if Forest.wave_solution is not 'lin' or 'log'
        """
        self.logger = logging.getLogger(__name__)
        super().__init__(config)

        # load variables from config
        self.input_directory = None
        self.__parse_config(config)

        # read large scale structure variance and mean flux
        self.get_var_lss = None
        self.get_mean_flux = None
        self.read_raw_statistics()

    def __parse_config(self, config):
        """Parse the configuration options

        Arguments
        ---------
        config: configparser.SectionProxy
        Parsed options to initialize class

        Raises
        ------
        ExpectedFluxError if variables are not valid
        """
        self.input_directory = config.get("input directory")
        if self.input_directory is None:
            raise ExpectedFluxError(
                "Missing argument 'input directory' required "
                "by TrueContinuum")

        self.use_constant_weight = config.getboolean("use constant weight")
        if self.use_constant_weight is None:
            raise ExpectedFluxError(
                "Missing argument 'use constant weight' required "
                "by TrueContinuum")

        self.raw_statistics_filename = config.get("raw statistics file")
        if self.raw_statistics_filename is None:
            raise ExpectedFluxError(
                "Missing argument 'raw statistics filename' required "
                "by TrueContinuum")

<<<<<<< HEAD
        self.force_stack_delta_to_zero = config.getboolean(
            "force stack delta to zero")
=======
        self.force_stack_delta_to_zero = config.getboolean("force stack delta to zero")
        if self.force_stack_delta_to_zero is None:
            raise ExpectedFluxError(
                "Missing argument 'force stack delta to zero' required "
                "by TrueContinuum")

        self.use_splines = config.getboolean("use splines")
        if self.use_splines is None:
            raise ExpectedFluxError(
                "Missing argument 'use splines' required "
                "by TrueContinuum")

        self.recompute_varlss = config.getboolean("recompute var lss")
        if self.recompute_varlss is None:
            raise ExpectedFluxError(
                "Missing argument 'recompute var lss' required "
                "by TrueContinuum")
>>>>>>> 8c571e70

    def compute_expected_flux(self, forests):
        """

        Arguments
        ---------
        forests: List of Forest
        A list of Forest from which to compute the deltas.

        Raise
        -----
        ExpectedFluxError if Forest.wave_solution is not 'lin' or 'log'
        """
        forests = self.read_all_true_continua(forests)

        # the might be some small changes in the var_lss compared to the read
        # values due to some smoothing of the forests
        # thus, we recompute it from the actual deltas
        if self.recompute_varlss:
            self.compute_var_lss(forests)
            # note that this does not change the output deltas but might slightly
            # affect the mean continuum so we have to compute it after updating
            # var_lss
        self.compute_mean_cont(forests)

        self.compute_delta_stack(forests)

        self.save_iteration_step(iteration=-1)

        # now loop over forests to populate los_ids
        self.populate_los_ids(forests)

    def compute_mean_cont(self, forests):
        """Compute the mean quasar continuum over the whole sample.
        Then updates the value of self.get_mean_cont to contain it

        Arguments
        ---------
        forests: List of Forest
        A list of Forest from which to compute the deltas.
        """

        return super()._compute_mean_cont(forests)

    def compute_forest_variance(self, forest, continuum):
        """Compute the forest variance

        Arguments
        ---------
        forest: Forest
        A forest instance where the variance will be computed

        continuum: array of float
        Quasar continuum associated with the forest
        """
        w = forest.ivar > 0
        variance = np.empty_like(forest.log_lambda)
        variance[~w] = np.inf

        if self.use_constant_weight:
            variance[w] = 1
        else:
            var_lss = self.get_var_lss(forest.log_lambda[w])
            ivar_pipe = forest.ivar * forest.continuum**2
            variance[w] = var_lss + 1 / ivar_pipe[w]

        return variance

    def hdu_var_func(self, results):
        """Add to the results file an HDU with the variance functions

        Arguments
        ---------
        results: fitsio.FITS
        The open fits file
        """
        values = [
            self.log_lambda_var_func_grid,
            self.get_var_lss(self.log_lambda_var_func_grid),
        ]
        names = [
            "loglam",
            "var_lss",
        ]

        results.write(values, names=names, extname='VAR_FUNC')

    def populate_los_ids(self, forests):
        """Populate the dictionary los_ids with the mean expected flux, weights,
        and inverse variance arrays for each line-of-sight.

        Arguments
        ---------
        forests: List of Forest
        A list of Forest from which to compute the deltas.
        """
        for forest in forests:
            if forest.bad_continuum_reason is not None:
                continue

            # get the variance functions
            if self.use_constant_weight:
                w = forest.ivar > 0
                weights = np.empty_like(forest.log_lambda)
                weights[w] = 1
                weights[~w] = 0
            else:
                weights = 1. / self.compute_forest_variance(
                    forest, forest.continuum)

            mean_expected_flux = np.copy(forest.continuum)
            if self.force_stack_delta_to_zero:
                stack_delta = self.get_stack_delta(forest.log_lambda)
                mean_expected_flux *= stack_delta

            forest_info = {
                "mean expected flux": mean_expected_flux,
                "weights": weights,
                "continuum": forest.continuum,
            }
            if isinstance(forest, Pk1dForest):
                ivar = forest.ivar * mean_expected_flux**2

                forest_info["ivar"] = ivar
            self.los_ids[forest.los_id] = forest_info

    def read_all_true_continua(self, forests):
        """Read all forest continua

        Arguments
        ---------
        forests: List of Forest
        A list of Forest from which to compute the deltas.

        Raise
        -----
        ExpectedFluxError if Forest.wave_solution is not 'lin' or 'log'
        """
        healpixes = np.array([
            healpy.ang2pix(
                IN_NSIDE, np.pi / 2 - forest.dec, forest.ra, nest=True)
            for forest in forests
        ],
                             dtype=int)

        unique_healpixes = np.unique(healpixes)
        # healpix_n_forests is a list of (sublist, healpix),
        # where each sublist corresponds to a healpix
        forests_n_healpix = []
        for healpix in unique_healpixes:
            this_idx = np.nonzero(healpix == healpixes)[0]
            forests_n_healpix.append(([forests[i] for i in this_idx], healpix))

        self.logger.progress(
            f"Reading continum with {self.num_processors} processors")

        if self.num_processors > 1:
            context = multiprocessing.get_context('fork')
            with context.Pool(processes=self.num_processors) as pool:
                grouped_forests = pool.starmap(
                    self.read_true_continuum_one_healpix, forests_n_healpix)
        else:
            grouped_forests = []
            for subforests, healpix in forests_n_healpix:
                grouped_forests.append(
                    self.read_true_continuum_one_healpix(subforests, healpix))

        # Flatten out list of lists
        forests = [forest for sublist in grouped_forests for forest in sublist]

        return forests

    def read_true_continuum_one_healpix(self, forests, healpix=None):
        """Read the forest continuum from one healpix and insert it into

        Arguments
        ---------
        forests: List of Forest
        A list of forest instances where the continuum will be computed

        healpix: int (Optional)
        Healpix number that forests belong to

        Return
        ------
        forests: List of Forest
        The modified forest instances

        Raise
        -----
        ExpectedFluxError if Forest.wave_solution is not 'lin' or 'log'
        """
        if healpix is None:
            healpix = healpy.ang2pix(IN_NSIDE,
                                     np.pi / 2 - forests[0].dec,
                                     forests[0].ra,
                                     nest=True)

        filename_truth = (
            f"{self.input_directory}/{healpix//100}/{healpix}/truth-{IN_NSIDE}-"
            f"{healpix}.fits")
        hdul = fitsio.FITS(filename_truth)
        header = hdul["TRUE_CONT"].read_header()
        lambda_min = header["WMIN"]
        lambda_max = header["WMAX"]
        delta_lambda = header["DWAVE"]
        lambda_ = np.arange(lambda_min, lambda_max + delta_lambda, delta_lambda)
        true_cont = hdul["TRUE_CONT"].read()
        for forest in forests:
            indx = np.nonzero(true_cont["TARGETID"] == forest.targetid)[0]
            if indx.size == 0:
                raise ExpectedFluxError("Forest target id was not found in "
                                        "the truth file.")
            indx = indx[0]

            # Should we also check for healpix consistency here?
            true_continuum = interp1d(lambda_, true_cont["TRUE_CONT"][indx])

            forest.continuum = true_continuum(10**forest.log_lambda)
            forest.continuum *= self.get_mean_flux(forest.log_lambda)
            forest.continuum *= forest.transmission_correction

        hdul.close()
        return forests

    def read_raw_statistics(self):
        """Read the LSS delta variance and mean transmitted flux from files
        written by the raw analysis
        """
        # files are only for lya so far, this will need to be updated so that
        # regions other than Lya are available

        if self.raw_statistics_filename != "":
            filename = self.raw_statistics_filename
        else:
            filename = resource_filename(
                'picca', 'delta_extraction') + '/expected_fluxes/raw_stats/'
            if Forest.wave_solution == "log":
                filename += 'colore_v9_lya_log.fits.gz'
            elif Forest.wave_solution == "lin" and np.isclose(
                    10**Forest.log_lambda_grid[1] -
                    10**Forest.log_lambda_grid[0],
                    2.4,
                    rtol=0.1):
                filename += 'colore_v9_lya_lin_2.4.fits.gz'
            elif Forest.wave_solution == "lin" and np.isclose(
                    10**Forest.log_lambda_grid[1] -
                    10**Forest.log_lambda_grid[0],
                    3.2,
                    rtol=0.1):
                filename += 'colore_v9_lya_lin_3.2.fits.gz'
            else:
                raise ExpectedFluxError(
                    "Couldn't find compatible raw satistics file. Provide a "
                    "custom one using 'raw statistics file' field.")
        self.logger.info(
            f'Reading raw statistics var_lss and mean_flux from file: {filename}'
        )

        try:
            hdul = fitsio.FITS(filename)
        except IOError as error:
            raise ExpectedFluxError(
                f"raw statistics file {filename} couldn't be loaded") from error

        header = hdul[1].read_header()
        fits_data = hdul[1].read()
        hdul.close()
        is_rawfile_consistent = True
        err_msg = ("raw statistics file pixelization scheme does not match "
                   "input pixelization scheme.\n")

        pixel_step = None
        pixel_step_key = None
        log_lambda = None
        if Forest.wave_solution == "log":
            pixel_step = Forest.log_lambda_grid[1] - Forest.log_lambda_grid[0]
            pixel_step_key = 'DEL_LL'
            log_lambda = fits_data['LAMBDA']

            if header['LINEAR']:
                is_rawfile_consistent = False
                err_msg += "File wave solution is linear.\n"

        elif Forest.wave_solution == "lin":
            pixel_step = 10**Forest.log_lambda_grid[
                1] - 10**Forest.log_lambda_grid[0]
            pixel_step_key = 'DEL_L'
            log_lambda = np.log10(fits_data['LAMBDA'])

            if not header['LINEAR']:
                is_rawfile_consistent = False
                err_msg += "File wave solution is not linear.\n"

        def _check_header_consistency(_key, _test_val, atol, _consistent,
                                      _err_msg):
            if not np.isclose(header[_key], _test_val, atol=atol, rtol=1e-3):
                _consistent = False
                _err_msg += f"header['{_key}']={header[_key]:.2f} vs input={_test_val:.2f}\n"
            return _consistent, _err_msg

        lambda_min = 10**Forest.log_lambda_grid[0]
        lambda_max = 10**Forest.log_lambda_grid[-1]
        lambda_rest_min = 10**Forest.log_lambda_rest_frame_grid[0]
        lambda_rest_max = 10**Forest.log_lambda_rest_frame_grid[-1]

        # Check pixel size consistency
        is_rawfile_consistent, err_msg = _check_header_consistency(
            pixel_step_key, pixel_step, 1e-6, is_rawfile_consistent, err_msg)
        # Check minimum lambda
        atol = (10**Forest.log_lambda_grid[1] -
                10**Forest.log_lambda_grid[0]) / 2
        is_rawfile_consistent, err_msg = _check_header_consistency(
            'L_MIN', lambda_min, atol, is_rawfile_consistent, err_msg)
        # Check maximum lambda
        atol = (10**Forest.log_lambda_grid[-1] -
                10**Forest.log_lambda_grid[-2]) / 2
        is_rawfile_consistent, err_msg = _check_header_consistency(
            'L_MAX', lambda_max, atol, is_rawfile_consistent, err_msg)
        # Check minimum rest-frame lambda
        atol = (10**Forest.log_lambda_rest_frame_grid[1] -
                10**Forest.log_lambda_rest_frame_grid[0]) / 2
        is_rawfile_consistent, err_msg = _check_header_consistency(
            'LR_MIN', lambda_rest_min, atol, is_rawfile_consistent, err_msg)
        # Check maximum rest-frame lambda
        atol = (10**Forest.log_lambda_rest_frame_grid[-1] -
                10**Forest.log_lambda_rest_frame_grid[-2]) / 2
        is_rawfile_consistent, err_msg = _check_header_consistency(
            'LR_MAX', lambda_rest_max, atol, is_rawfile_consistent, err_msg)

        if not is_rawfile_consistent:
            raise ExpectedFluxError(err_msg)

        if self.use_splines:
            flux_variance = fits_data['VAR_SPLINE']
            mean_flux = fits_data['MEANFLUX_SPLINE']
        else:
            flux_variance = fits_data['VAR']
            mean_flux = fits_data['MEANFLUX']

        var_lss = flux_variance / mean_flux**2

        self.get_var_lss = interp1d(log_lambda,
                                    var_lss,
                                    fill_value='extrapolate',
                                    kind='nearest')

        self.get_mean_flux = interp1d(log_lambda,
                                      mean_flux,
                                      fill_value='extrapolate',
                                      kind='nearest')

    def compute_var_lss(self, forests):
        """Compute var lss from delta variance by substracting
        the pipeline variance from it

        Arguments
        ---------
        forests: List of Forest
        A list of Forest from which to compute the deltas."""
        var_lss = np.zeros_like(Forest.log_lambda_grid)
        counts = np.zeros_like(Forest.log_lambda_grid)

        for forest in forests:
            w = forest.ivar > 0
            log_lambda_bins = find_bins(forest.log_lambda,
                                        Forest.log_lambda_grid,
                                        Forest.wave_solution)[w]
            var_pipe = 1. / forest.ivar[w] / forest.continuum[w]**2
            deltas = forest.flux[w] / forest.continuum[w] - 1
            var_lss[log_lambda_bins] += deltas**2 - var_pipe
            counts[log_lambda_bins] += 1

        w = counts > 0
        var_lss[w] /= counts[w]
        self.get_var_lss = interp1d(Forest.log_lambda_grid[w],
                                    var_lss[w],
                                    fill_value='extrapolate',
                                    kind='nearest')<|MERGE_RESOLUTION|>--- conflicted
+++ resolved
@@ -21,22 +21,14 @@
     "force stack delta to zero"
 ])
 
-<<<<<<< HEAD
 defaults = update_default_options(
     defaults, {
         "raw statistics file": "",
         "use constant weight": False,
-        "force stack delta to zero": False
+        "force stack delta to zero": False,
+        "use splines": False,
+        "recompute var lss": True
     })
-=======
-defaults = update_default_options(defaults, {
-    "raw statistics file": "",
-    "use constant weight": False,
-    "force stack delta to zero": False,
-    "use splines": False,
-    "recompute var lss": True
-})
->>>>>>> 8c571e70
 
 IN_NSIDE = 16
 
@@ -142,11 +134,8 @@
                 "Missing argument 'raw statistics filename' required "
                 "by TrueContinuum")
 
-<<<<<<< HEAD
         self.force_stack_delta_to_zero = config.getboolean(
             "force stack delta to zero")
-=======
-        self.force_stack_delta_to_zero = config.getboolean("force stack delta to zero")
         if self.force_stack_delta_to_zero is None:
             raise ExpectedFluxError(
                 "Missing argument 'force stack delta to zero' required "
@@ -163,7 +152,6 @@
             raise ExpectedFluxError(
                 "Missing argument 'recompute var lss' required "
                 "by TrueContinuum")
->>>>>>> 8c571e70
 
     def compute_expected_flux(self, forests):
         """
