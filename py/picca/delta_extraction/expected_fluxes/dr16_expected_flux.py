--- conflicted
+++ resolved
@@ -769,13 +769,8 @@
                     variance)
                 weights = var2_delta[index * num_var_bins:(index + 1) *
                                      num_var_bins]
-<<<<<<< HEAD
                 w = count_qso[index * num_var_bins:(index + 1) *
-                            num_var_bins] > 0
-=======
-                w = num_qso[index * num_var_bins:(index + 1) *
                             num_var_bins] > self.min_num_qso_in_fit
->>>>>>> b3626be1
                 return np.sum(chi2_contribution[w]**2 / weights[w])
 
             minimizer = iminuit.Minuit(chi2,
