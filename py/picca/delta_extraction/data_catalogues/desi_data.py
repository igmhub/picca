--- conflicted
+++ resolved
@@ -23,11 +23,7 @@
 accepted_options = update_accepted_options(accepted_options, accepted_options_quasar_catalogue)
 accepted_options = update_accepted_options(
     accepted_options,
-<<<<<<< HEAD
-    ["unblind", "use non-coadded spectra", "keep single exposures", "wave solution"])
-=======
-    ["use non-coadded spectra", "wave solution"])
->>>>>>> 58ee636c
+    ["use non-coadded spectra", "keep single exposures", "wave solution"])
 
 defaults = update_default_options(defaults, {
     "delta lambda": 0.8,
