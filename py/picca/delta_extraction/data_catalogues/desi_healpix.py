"""This module defines the class DesiData to load DESI data
"""
import logging
import os
import multiprocessing


import fitsio
import healpy
import numpy as np

from picca.delta_extraction.astronomical_objects.desi_forest import DesiForest
from picca.delta_extraction.astronomical_objects.desi_pk1d_forest import DesiPk1dForest
from picca.delta_extraction.astronomical_objects.forest import Forest
from picca.delta_extraction.data_catalogues.desi_data import DesiData, defaults, accepted_options
from picca.delta_extraction.errors import DataError
from picca.delta_extraction.utils_pk1d import spectral_resolution_desi, exp_diff_desi

accepted_options = sorted(
    list(set(accepted_options + ["use non-coadded spectra","num processors"])))

defaults = defaults.copy()
defaults.update({
    "use non-coadded spectra": False,
})

class ParallelReader(object):
    """Class to read DESI spectrum files in parallel. This implementation is
    based on the understanding that imap in multiprocessing cannot be applied
    to class methods due to `pickle`ing limitations. Each child process
    creates an instance of this class, then imap calls each instance with
    an argument in parallel. imap is limited to single-argument functions,
    but it can be overcome by making that argument a tuple.

    Methods
    -------
    __init__
    merge_new_forest
    read_file
    __call__
    
    Attributes
    ----------
    analysis_type: str (from Data)
    Selected analysis type. Current options are "BAO 3D" or "PK 1D"

    use_non_coadded_spectra: bool (from Data)
    Not in config files yet. To be implemented

    logger: logging.Logger
    Logger object

    """
    def __init__(self, analysis_type, use_non_coadded_spectra, logger):
        """Initialize ParallelReader

        Arguments
        ---------
        analysis_type: str
        Selected analysis type. Current options are "BAO 3D" or "PK 1D"
        
        use_non_coadded_spectra: bool
        Not in config files yet. To be implemented
        
        logger: logger
        logging from parent class. Trying to initialize it here
        without copying failed data_tests.py
        """
        # The next line gives failed tests
        # self.logger = logging.getLogger(__name__)
        self.logger = logger
        self.analysis_type = analysis_type
        self.use_non_coadded_spectra = use_non_coadded_spectra

    def merge_new_forest(forests_by_pe, forests_by_targetid):
        """A static function to merge forests read by a processing element 
        (forests_by_pe) into all forests (forests_by_targetid).

        Arguments
        ---------
        forests_by_pe: dict
        Forests read by a processing element (PE). The keys are still
        targetids.
        
        forests_by_targetid: dict
        Dictionary were all forests are stored. Its content is modified by 
        this function with the new forests in forests_by_pe.

        """
        parent_targetids = set(forests_by_targetid.keys())
        existing_targetids = parent_targetids.intersection(forests_by_pe.keys())
        new_targetids = forests_by_pe.keys()-existing_targetids

        # Does not fail if existing_targetids is empty
        for targetid in existing_targetids:
            existing_forest = forests_by_targetid[targetid]
            existing_forest.coadd(forests_by_pe[targetid])
            forests_by_targetid[targetid] = existing_forest
        for targetid in new_targetids:
            forests_by_targetid[targetid] = forests_by_pe[targetid]

    def read_file(self, filename, catalogue):
        """Read the spectra and formats its data as Forest instances.

        Arguments
        ---------
        filename: str
        Name of the file to read

        catalogue: astropy.table.Table
        The quasar catalogue fragment associated with this file

        Returns:
        ---------
        forests_by_targetid: dict
        Dictionary were forests are stored.

        Raise
        -----
        DataError if the analysis type is PK 1D and resolution data is not present
        """
        try:
            hdul = fitsio.FITS(filename)
        except IOError:
            self.logger.warning(f"Error reading '{filename}'. Ignoring file")
            return {}
        # Read targetid from fibermap to match to catalogue later
        fibermap = hdul['FIBERMAP'].read()
        targetid_spec = fibermap["TARGETID"]
        # First read all wavelength, flux, ivar, mask, and resolution
        # from this file
        spectrographs_data = {}
        forests_by_targetid = {}
        colors = ["B", "R"]
        if "Z_FLUX" in hdul:
            colors.append("Z")
        else:
            self.logger.warning(f"Missing Z band from {filename}. Ignoring color.")

        reso_from_truth = False
        for color in colors:
            spec = {}
            try:
                spec["WAVELENGTH"] = hdul[f"{color}_WAVELENGTH"].read()
                spec["FLUX"] = hdul[f"{color}_FLUX"].read()
                spec["IVAR"] = (hdul[f"{color}_IVAR"].read() *
                                (hdul[f"{color}_MASK"].read() == 0))
                w = np.isnan(spec["FLUX"]) | np.isnan(spec["IVAR"])
                for key in ["FLUX", "IVAR"]:
                    spec[key][w] = 0.
                if self.analysis_type == "PK 1D":
                    if f"{color}_RESOLUTION" in hdul:
                        spec["RESO"] = hdul[f"{color}_RESOLUTION"].read()
                    else:
                        basename_truth=os.path.basename(filename).replace('spectra-','truth-')
                        pathname_truth=os.path.dirname(filename)
                        filename_truth=f"{pathname_truth}/{basename_truth}"
                        if os.path.exists(filename_truth):
                            if not reso_from_truth:
                                self.logger.debug("no resolution in files, reading from truth files")
                            reso_from_truth=True
                            with fitsio.FITS(filename_truth) as hdul_truth:
                                spec["RESO"] = hdul_truth[f"{color}_RESOLUTION"].read()
                        else:
                            raise DataError(
                                f"Error while reading {color} band from "
                                f"{filename}. Analysis type is 'PK 1D', "
                                "but file does not contain HDU "
                                f"'{color}_RESOLUTION'")
                spectrographs_data[color] = spec
            except OSError:
                self.logger.warning(
                    f"Error while reading {color} band from {filename}. "
                    "Ignoring color.")
        hdul.close()

        # Loop over quasars in catalogue inside this healpixel
        for row in catalogue:
            # Find which row in tile contains this quasar
            # It should be there by construction
            targetid = row["TARGETID"]
            w_t = np.where(targetid_spec == targetid)[0]
            if len(w_t) == 0:
                self.logger.warning(
                    f"Error reading {targetid}. Ignoring object")
                continue
            if len(w_t) > 1:
                self.logger.warning(
                    "Warning: more than one spectrum in this file "
                    f"for {targetid}")
            else:
                w_t = w_t[0]
            # Construct DesiForest instance
            # Fluxes from the different spectrographs will be coadded
            for spec in spectrographs_data.values():
                if self.use_non_coadded_spectra:
                    ivar = np.atleast_2d(spec['IVAR'][w_t])
                    ivar_coadded_flux = np.atleast_2d(ivar*spec['FLUX'][w_t]).sum(axis=0)
                    ivar = ivar.sum(axis=0)
                    flux = (ivar_coadded_flux / ivar)
                else:
                    flux = spec['FLUX'][w_t].copy()
                    ivar = spec['IVAR'][w_t].copy()

                args = {
                    "flux": flux,
                    "ivar": ivar,
                    "targetid": targetid,
                    "ra": row['RA'],
                    "dec": row['DEC'],
                    "z": row['Z'],
                }
                args["log_lambda"] = np.log10(spec['WAVELENGTH'])

                if self.analysis_type == "BAO 3D":
                    forest = DesiForest(**args)
                elif self.analysis_type == "PK 1D":
                    if self.use_non_coadded_spectra:
                        exposures_diff = exp_diff_desi(spec, w_t)
                        if exposures_diff is None:
                            continue
                    else:
                        exposures_diff = np.zeros(spec['WAVELENGTH'].shape)
                    if not reso_from_truth:
                        if len(spec['RESO'][w_t].shape)<3:
                            reso_sum = spec['RESO'][w_t].copy()
                        else:
                            reso_sum = spec['RESO'][w_t].sum(axis=0)
                    else:
                        reso_sum = spec['RESO'][:, :]
                    reso_in_pix, reso_in_km_per_s = spectral_resolution_desi(
                        reso_sum, spec['WAVELENGTH'])
                    args["exposures_diff"] = exposures_diff
                    args["reso"] = reso_in_km_per_s
                    args["resolution_matrix"] = reso_sum
                    args["reso_pix"] = reso_in_pix

                    forest = DesiPk1dForest(**args)
                # this should never be entered added here in case at some point
                # we add another analysis type
                else: # pragma: no cover
                    raise DataError(
                        "Unkown analysis type. Expected 'BAO 3D'"
                        f"or 'PK 1D'. Found '{self.analysis_type}'")

                # rebin arrays
                # this needs to happen after all arrays are initialized by
                # Forest constructor
                forest.rebin()

                # keep the forest
                if targetid in forests_by_targetid:
                    existing_forest = forests_by_targetid[targetid]
                    existing_forest.coadd(forest)
                    forests_by_targetid[targetid] = existing_forest
                else:
                    forests_by_targetid[targetid] = forest

        return forests_by_targetid

    def __call__(self, fname_cat_tuple):
        """Call wrapper frunction for read_file to call in imap.
        Note imap can be called with only one argument, hence a tuple.

        Arguments
        ---------
        fname_cat_tuple: tuple of (filename, catalogue)
        filename is str. catalogue is astropy.table.Table. see read_file.

        Returns:
        ---------
        forests_by_targetid: dict
        Dictionary were forests are stored. Two forest dict can be merged
        using merge_new_forest.

        Raise
        -----
        DataError if the analysis type is PK 1D and resolution data is not present
        """
        filename, catalogue = fname_cat_tuple

        return self.read_file(filename, catalogue)


class DesiHealpix(DesiData):
    """Reads the spectra from DESI using healpix mode and formats its data as a
    list of Forest instances.

    Methods
    -------
    filter_forests (from Data)
    set_blinding (from Data)
    __init__
    read_data
    read_file

    Attributes
    ----------
    analysis_type: str (from Data)
    Selected analysis type. Current options are "BAO 3D" or "PK 1D"

    forests: list of Forest (from Data)
    A list of Forest from which to compute the deltas.

    min_num_pix: int (from Data)
    Minimum number of pixels in a forest. Forests with less pixels will be dropped.

    blinding: str (from DesiData)
    A string specifying the chosen blinding strategies. Must be one of the
    accepted values in ACCEPTED_BLINDING_STRATEGIES

    catalogue: astropy.table.Table (from DesiData)
    The quasar catalogue

    input_directory: str (from DesiData)
    Directory to spectra files.

    in_nside: 64 or 16
    Nside used in the folder structure (64 for data and 16 for mocks)

    logger: logging.Logger
    Logger object
    """
    def __init__(self, config):
        """Initialize class instance

        Arguments
        ---------
        config: configparser.SectionProxy
        Parsed options to initialize class
        """
        self.logger = logging.getLogger(__name__)

        self.use_non_coadded_spectra = None
        self.__parse_config(config)
        #init of DesiData needs to come last, as it contains the actual data reading and thus needs all config
        super().__init__(config)

        if self.analysis_type == "PK 1D":
            DesiPk1dForest.update_class_variables()

    def __parse_config(self, config):
        """Parse the configuration options

        Arguments
        ---------
        config: configparser.SectionProxy
        Parsed options to initialize class

        Raise
        -----
        DataError upon missing required variables
        """
        self.use_non_coadded_spectra = config.getboolean(
            "use non-coadded spectra")
        if self.use_non_coadded_spectra is None:
            raise DataError(
                "Missing argument 'use non-coadded spectra' required by DesiHealpix"
            )
        self.num_processors = config.getint("num processors")
        if self.num_processors is None:
            raise DataError(
                "Missing argument 'num processors' required by DesiHealpix")
        if self.num_processors == 0:
            self.num_processors = (multiprocessing.cpu_count() // 2)

    def read_data(self):
        """Read the data.

        Method used to read healpix-based survey data.

        Return
        ------
        is_mock: bool
        False as DESI data are not mocks

        is_sv: bool
        True if all the read data belong to SV. False otherwise

        Raise
        -----
        DataError if no quasars were found
        """
        in_nside = 64

        healpix = [
            healpy.ang2pix(in_nside,
                           np.pi / 2 - row["DEC"],
                           row["RA"],
                           nest=True)
            for row in self.catalogue
        ]
        self.catalogue["HEALPIX"] = healpix
        self.catalogue.sort("HEALPIX")
        grouped_catalogue = self.catalogue.group_by(["HEALPIX", "SURVEY"])

        is_sv = True
        forests_by_targetid = {}

        arguments = []
        for group in grouped_catalogue.groups:
            healpix, survey = group["HEALPIX", "SURVEY"][0]

            if survey not in ["sv", "sv1", "sv2", "sv3"]:
                is_sv = False

            #TODO: not sure if we want the dark survey to be hard coded in here, probably won't run on anything else, but still
            input_directory = f'{self.input_directory}/{survey}/dark'
            coadd_name = "spectra" if self.use_non_coadded_spectra else "coadd"
            filename = (
                f"{input_directory}/{healpix//100}/{healpix}/{coadd_name}-{survey}-"
                f"dark-{healpix}.fits")

            arguments.append((filename,group))

        self.logger.info(f"reading data from {len(arguments)} files")

        if self.num_processors>1:
            context = multiprocessing.get_context('fork')
<<<<<<< HEAD
            with context.Pool(processes=self.num_processors) as pool:
                imap_it = pool.imap_unordered(ParallelReader(self.analysis_type, self.use_non_coadded_spectra, self.logger), arguments)
                for forests_by_pe in imap_it:
                    # Merge each dict to master forests_by_targetid
                    ParallelReader.merge_new_forest(forests_by_pe, forests_by_targetid)
=======
            pool = context.Pool(processes=self.num_processors)
            imap_it = pool.imap(ParallelReader(self.analysis_type, self.use_non_coadded_spectra, self.logger), arguments)
            for forests_by_pe in imap_it:
                # Merge each dict to master forests_by_targetid
                ParallelReader._merge_new_forest(forests_by_targetid, forests_by_pe)
>>>>>>> 369dcc68
        else:
            reader = ParallelReader(self.analysis_type, self.use_non_coadded_spectra, self.logger)
            for index, this_arg in enumerate(arguments):
                self.logger.progress(
                    f"Read {index} of {len(arguments)}. "
                    f"num_data: {len(forests_by_targetid)}")

                ParallelReader.merge_new_forest(reader(this_arg), forests_by_targetid)

        if len(forests_by_targetid) == 0:
            raise DataError("No quasars found, stopping here")

        self.forests = list(forests_by_targetid.values())

        return False, is_sv

    def read_file(self, filename, catalogue):
        """Read the spectra and formats its data as Forest instances.
        This simply calls ParallelReader and is kept for testing purposes.

        Arguments
        ---------
        filename: str
        Name of the file to read

        catalogue: astropy.table.Table
        The quasar catalogue fragment associated with this file

        Returns:
        ---------
        forests_by_targetid: dict
        Dictionary were forests are stored.

        Raise
        -----
        DataError if the analysis type is PK 1D and resolution data is not present
        """
        reader = ParallelReader(self.analysis_type, self.use_non_coadded_spectra, self.logger)

        return reader((filename, catalogue))
<|MERGE_RESOLUTION|>--- conflicted
+++ resolved
@@ -417,19 +417,11 @@
 
         if self.num_processors>1:
             context = multiprocessing.get_context('fork')
-<<<<<<< HEAD
             with context.Pool(processes=self.num_processors) as pool:
                 imap_it = pool.imap_unordered(ParallelReader(self.analysis_type, self.use_non_coadded_spectra, self.logger), arguments)
                 for forests_by_pe in imap_it:
                     # Merge each dict to master forests_by_targetid
                     ParallelReader.merge_new_forest(forests_by_pe, forests_by_targetid)
-=======
-            pool = context.Pool(processes=self.num_processors)
-            imap_it = pool.imap(ParallelReader(self.analysis_type, self.use_non_coadded_spectra, self.logger), arguments)
-            for forests_by_pe in imap_it:
-                # Merge each dict to master forests_by_targetid
-                ParallelReader._merge_new_forest(forests_by_targetid, forests_by_pe)
->>>>>>> 369dcc68
         else:
             reader = ParallelReader(self.analysis_type, self.use_non_coadded_spectra, self.logger)
             for index, this_arg in enumerate(arguments):
