"""This module defines the class DesiData to load DESI data
"""
import logging
import os
import multiprocessing

import fitsio
import numpy as np

from picca.delta_extraction.astronomical_objects.desi_pk1d_forest import DesiPk1dForest
from picca.delta_extraction.data_catalogues.desi_data import (
    DesiData, DesiDataFileHandler, merge_new_forest)
from picca.delta_extraction.data_catalogues.desi_data import (  # pylint: disable=unused-import
    defaults, accepted_options)
from picca.delta_extraction.errors import DataError
from picca.delta_extraction.utils import update_accepted_options

<<<<<<< HEAD
accepted_options = update_accepted_options(accepted_options, ["num processors"])

=======
>>>>>>> 609de321

class DesiHealpix(DesiData):
    """Reads the spectra from DESI using healpix mode and formats its data as a
    list of Forest instances.

    Methods
    -------
    (see DesiData in py/picca/delta_extraction/data_catalogues/desi_data.py)
    __init__
    __parse_config
    get_filename
    read_data
    read_file

    Attributes
    ----------
    (see DesiData in py/picca/delta_extraction/data_catalogues/desi_data.py)

    logger: logging.Logger
    Logger object

    num_processors: int
    Number of processors to be used for parallel reading
    """

    def __init__(self, config):
        """Initialize class instance

        Arguments
        ---------
        config: configparser.SectionProxy
        Parsed options to initialize class
        """
        self.logger = logging.getLogger(__name__)

        super().__init__(config)

        if self.analysis_type == "PK 1D":
            DesiPk1dForest.update_class_variables()

    def get_filename(self, survey, healpix):
        """Get the name of the file to read

        Arguments
        ---------
        survey: str
        Name of the survey (sv, sv1, sv2, sv3, main, special)

        healpix: int
        Healpix of observations

        Return
        ------
        filename: str
        The name of the file to read

        is_mock: bool
        False, as we are reading DESI data
        """
        input_directory = f'{self.input_directory}/{survey}/dark'
        coadd_name = "spectra" if self.use_non_coadded_spectra else "coadd"
        filename = (
            f"{input_directory}/{healpix//100}/{healpix}/{coadd_name}-{survey}-"
            f"dark-{healpix}.fits")
        # TODO: not sure if we want the dark survey to be hard coded
        # in here, probably won't run on anything else, but still
        return filename, False

    def read_data(self):
        """Read the data.

        Method used to read healpix-based survey data.

        Return
        ------
        is_mock: bool
        False for DESI data and True for mocks

        is_sv: bool
        True if all the read data belong to SV. False otherwise

        Raise
        -----
        DataError if no quasars were found
        """
        grouped_catalogue = self.catalogue.group_by(["HEALPIX", "SURVEY"])

        is_sv = True
        is_mock = False
        forests_by_targetid = {}

        arguments = []
        for group in grouped_catalogue.groups:
            healpix, survey = group["HEALPIX", "SURVEY"][0]
            if survey not in ["sv", "sv1", "sv2", "sv3"]:
                is_sv = False

            filename, is_mock_aux = self.get_filename(survey, healpix)
            if is_mock_aux:
                is_mock = True

            arguments.append((filename, group))

        self.logger.info(f"reading data from {len(arguments)} files")

        if self.num_processors > 1:
            context = multiprocessing.get_context('fork')
            with context.Pool(processes=self.num_processors) as pool:
                imap_it = pool.imap(
                    DesiHealpixFileHandler(self.analysis_type,
                                           self.use_non_coadded_spectra,
                                           self.logger), arguments)
                for forests_by_targetid_aux, _ in imap_it:
                    # Merge each dict to master forests_by_targetid
                    merge_new_forest(forests_by_targetid,
                                     forests_by_targetid_aux)

        else:
            reader = DesiHealpixFileHandler(self.analysis_type,
                                            self.use_non_coadded_spectra,
                                            self.logger)
            num_data = 0
            for index, this_arg in enumerate(arguments):
                forests_by_targetid_aux, num_data_aux = reader(this_arg)
                merge_new_forest(forests_by_targetid, forests_by_targetid_aux)
                num_data += num_data_aux
                self.logger.progress(f"Read {index} of {len(arguments)}. "
                                     f"num_data: {num_data}")

        if len(forests_by_targetid) == 0:
            raise DataError("No quasars found, stopping here")
        self.forests = list(forests_by_targetid.values())

        return is_mock, is_sv


# Class to read in parallel
# Seems lightweight to copy all these 3 arguments
class DesiHealpixFileHandler(DesiDataFileHandler):
    """File handler for class DesiHealpix

    Methods
    -------
    (see DesiDataFileHandler in py/picca/delta_extraction/data_catalogues/desi_data.py)
    read_file

    Attributes
    ----------
    (see DesiDataFileHandler in py/picca/delta_extraction/data_catalogues/desi_data.py)
    """

    def read_file(self, filename, catalogue):
        """Read the spectra and formats its data as Forest instances.

        Arguments
        ---------
        filename: str
        Name of the file to read

        catalogue: astropy.table.Table
        The quasar catalogue fragment associated with this file

        Returns:
        ---------
        forests_by_targetid: dict
        Dictionary were forests are stored.

        num_data: int
        The number of instances loaded

        Raise
        -----
        DataError if the analysis type is PK 1D and resolution data is not present
        """
        try:
            hdul = fitsio.FITS(filename)
        except IOError:
            self.logger.warning(f"Error reading '{filename}'. Ignoring file")
            return {}, 0
        # Read targetid from fibermap to match to catalogue later
        fibermap = hdul['FIBERMAP'].read()
        # First read all wavelength, flux, ivar, mask, and resolution
        # from this file
        spectrographs_data = {}
        colors = ["B", "R"]
        if "Z_FLUX" in hdul:
            colors.append("Z")
        else:
            self.logger.warning(
                f"Missing Z band from {filename}. Ignoring color.")

        reso_from_truth = False
        for color in colors:
            spec = {}
            try:
                spec["WAVELENGTH"] = hdul[f"{color}_WAVELENGTH"].read()
                spec["FLUX"] = hdul[f"{color}_FLUX"].read()
                spec["IVAR"] = (hdul[f"{color}_IVAR"].read() *
                                (hdul[f"{color}_MASK"].read() == 0))
                w = np.isnan(spec["FLUX"]) | np.isnan(spec["IVAR"])
                for key in ["FLUX", "IVAR"]:
                    spec[key][w] = 0.
                if self.analysis_type == "PK 1D":
                    if f"{color}_RESOLUTION" in hdul:
                        spec["RESO"] = hdul[f"{color}_RESOLUTION"].read()
                    else:
                        if not reso_from_truth:
                            self.logger.debug(
                                "no resolution in files, reading from truth files"
                            )
                        reso_from_truth = True
                        basename_truth = os.path.basename(filename).replace(
                            'spectra-', 'truth-')
                        pathname_truth = os.path.dirname(filename)
                        filename_truth = f"{pathname_truth}/{basename_truth}"
                        if os.path.exists(filename_truth):
                            with fitsio.FITS(filename_truth) as hdul_truth:
                                spec["RESO"] = hdul_truth[
                                    f"{color}_RESOLUTION"].read()
                        else:
                            raise DataError(
                                f"Error while reading {color} band from "
                                f"{filename}. Analysis type is 'PK 1D', "
                                "but file does not contain HDU "
                                f"'{color}_RESOLUTION'")
                spectrographs_data[color] = spec
            except OSError:
                self.logger.warning(
                    f"Error while reading {color} band from {filename}. "
                    "Ignoring color.")
        hdul.close()

        forests_by_targetid, num_data = self.format_data(
            catalogue,
            spectrographs_data,
            fibermap["TARGETID"],
            reso_from_truth=reso_from_truth)

        return forests_by_targetid, num_data<|MERGE_RESOLUTION|>--- conflicted
+++ resolved
@@ -13,13 +13,7 @@
 from picca.delta_extraction.data_catalogues.desi_data import (  # pylint: disable=unused-import
     defaults, accepted_options)
 from picca.delta_extraction.errors import DataError
-from picca.delta_extraction.utils import update_accepted_options
-
-<<<<<<< HEAD
-accepted_options = update_accepted_options(accepted_options, ["num processors"])
-
-=======
->>>>>>> 609de321
+
 
 class DesiHealpix(DesiData):
     """Reads the spectra from DESI using healpix mode and formats its data as a
