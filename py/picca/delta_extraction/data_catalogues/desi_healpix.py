--- conflicted
+++ resolved
@@ -256,7 +256,6 @@
                 w_t = w_t[0]
             # Construct DesiForest instance
             # Fluxes from the different spectrographs will be coadded
-<<<<<<< HEAD
             for spec in spectrographs_data.values():
                 if self.use_non_coadded_spectra:
                     ivar = np.atleast_2d(spec['IVAR'][w_t])
@@ -267,12 +266,6 @@
                     flux = spec['FLUX'][w_t].copy()
                     ivar = spec['IVAR'][w_t].copy()
                 
-=======
-            for spec_name, spec in spectrographs_data.items():
-                ivar = spec['IVAR'][w_t].copy()
-                flux = spec['FLUX'][w_t].copy()
-
->>>>>>> 13617d42
                 args = {
                     "flux": flux,
                     "ivar": ivar,
