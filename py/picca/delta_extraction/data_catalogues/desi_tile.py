--- conflicted
+++ resolved
@@ -82,10 +82,7 @@
         # load variables from config
         self.use_all = None
         self.use_single_nights = None
-<<<<<<< HEAD
-=======
         self.__parse_config(config)
->>>>>>> 3e83317e
 
         super().__init__(config)
         #parse config will be called by base class anyway
@@ -102,7 +99,7 @@
         -----
         DataError upon missing required variables
         """
-        super()._parse_config(config)
+        super().__parse_config(config)
         self.use_all = config.getboolean("use all")
         if self.use_all is None:
             raise DataError("Missing argument 'use all' required by DesiTile")
