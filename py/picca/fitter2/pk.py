import numpy as np
from . import utils
from pkg_resources import resource_filename

muk = utils.muk
bias_beta = utils.bias_beta
Fvoigt_data = []

class pk:
    def __init__(self, func, name_model=None):
        self.func = func
        global Fvoigt_data
        if (not name_model is None) and (Fvoigt_data == []):
            path = '{}/models/fvoigt_models/Fvoigt_{}.txt'.format(resource_filename('picca', 'fitter2'),name_model)
            Fvoigt_data = np.loadtxt(path)

    def __call__(self, k, pk_lin, tracer1, tracer2, **kwargs):
        return self.func(k, pk_lin, tracer1, tracer2, **kwargs)

    def __mul__(self,func2):
        func = lambda k, pk_lin, tracer1, tracer2, **kwargs: self(k, pk_lin, tracer1, tracer2, **kwargs)*func2(k, pk_lin, tracer1, tracer2, **kwargs)
        return pk(func)

    __imul__ = __mul__
    __rmul__ = __mul__

def pk_NL(k, pk_lin, tracer1, tracer2, **kwargs):
    kp = k*muk
    kt = k*np.sqrt(1-muk**2)
    st2 = kwargs['sigmaNL_per']**2
    sp2 = kwargs['sigmaNL_par']**2
    return np.exp(-(kp**2*sp2+kt**2*st2)/2)

def pk_kaiser(k, pk_lin, tracer1, tracer2, **kwargs):
    bias1, beta1, bias2, beta2 = bias_beta(kwargs, tracer1, tracer2)
    pk = bias1*bias2*pk_lin*(1+beta1*muk**2)*(1+beta2*muk**2)

    return pk

def pk_hcd(k, pk_lin, tracer1, tracer2, **kwargs):

    bias1, beta1, bias2, beta2 = bias_beta(kwargs, tracer1, tracer2)

    bias_hcd = kwargs["bias_hcd"]
    beta_hcd = kwargs["beta_hcd"]
    L0 = kwargs["L0_hcd"]

    kp = k*muk
    F_hcd = utils.sinc(kp*L0)

    bias_eff1 = bias1 + bias_hcd*F_hcd
    beta_eff1 = (bias1 * beta1 + bias_hcd*beta_hcd*F_hcd)/(bias1 + bias_hcd*F_hcd)

    bias_eff2 = bias2 + bias_hcd*F_hcd
    beta_eff2 = (bias2 * beta2 + bias_hcd*beta_hcd*F_hcd)/(bias2 + bias_hcd*F_hcd)

    pk = pk_lin*bias_eff1*bias_eff2*(1 + beta_eff1*muk**2)*(1 + beta_eff2*muk**2)

    return pk

def pk_hcd_Rogers2018(k, pk_lin, tracer1, tracer2, **kwargs):
    """Model the effect of HCD systems with the Fourier transform
       of a Lorentzian profile. Motivated by Rogers et al. (2018).

    Args:
        Same than pk_hcd

    Returns:
        Same than pk_hcd

    """

    bias1, beta1, bias2, beta2 = bias_beta(kwargs, tracer1, tracer2)

    key = "bias_hcd_{}".format(kwargs['name'])
    if key in kwargs :
        bias_hcd = kwargs[key]
    else :
        bias_hcd = kwargs["bias_hcd"]
    beta_hcd = kwargs["beta_hcd"]
    L0 = kwargs["L0_hcd"]

    kp = k*muk
    F_hcd = np.exp(-L0*kp)

    bias_eff1 = bias1 + bias_hcd*F_hcd
    beta_eff1 = (bias1 * beta1 + bias_hcd*beta_hcd*F_hcd)/(bias1 + bias_hcd*F_hcd)

    bias_eff2 = bias2 + bias_hcd*F_hcd
    beta_eff2 = (bias2 * beta2 + bias_hcd*beta_hcd*F_hcd)/(bias2 + bias_hcd*F_hcd)

    pk = pk_lin*bias_eff1*bias_eff2*(1 + beta_eff1*muk**2)*(1 + beta_eff2*muk**2)

    return pk

def pk_hcd_no_mask(k, pk_lin, tracer1, tracer2, **kwargs):
    """
    Use Fvoigt function to fit the DLA in the autocorrelation Lyman-alpha without masking them ! (L0 = 1)

    (If you want to mask them --> use Fvoigt_exp.txt and L0 = 10 as eBOOS DR14)

    """
    global Fvoigt_data
    bias1, beta1, bias2, beta2 = bias_beta(kwargs, tracer1, tracer2)

    key = "bias_hcd_{}".format(kwargs['name'])
    if key in kwargs :
        bias_hcd = kwargs[key]
    else :
        bias_hcd = kwargs["bias_hcd"]
    beta_hcd = kwargs["beta_hcd"]
    L0 = kwargs["L0_hcd"]

    kp = k*muk

    k_data = Fvoigt_data[:,0]
    F_data = Fvoigt_data[:,1]

    F_hcd = np.interp(L0*kp, k_data, F_data, left=0, right=0)

    bias_eff1 = bias1 + bias_hcd*F_hcd
    beta_eff1 = (bias1 * beta1 + bias_hcd*beta_hcd*F_hcd)/(bias1 + bias_hcd*F_hcd)

    bias_eff2 = bias2 + bias_hcd*F_hcd
    beta_eff2 = (bias2 * beta2 + bias_hcd*beta_hcd*F_hcd)/(bias2 + bias_hcd*F_hcd)

    pk = pk_lin*bias_eff1*bias_eff2*(1 + beta_eff1*muk**2)*(1 + beta_eff2*muk**2)

    return pk

def pk_uv(k, pk_lin, tracer1, tracer2, **kwargs):

    bias1, beta1, bias2, beta2 = bias_beta(kwargs, tracer1, tracer2)

    bias_gamma = kwargs["bias_gamma"]
    bias_prim = kwargs["bias_prim"]
    lambda_uv = kwargs["lambda_uv"]

    W = np.arctan(k*lambda_uv)/(k*lambda_uv)
    beta1 = beta1/(1 + bias_gamma/bias1*W/(1 + bias_prim*W))
    bias1 = bias1 + bias_gamma*W/(1+bias_prim*W)

    beta2 = beta2/(1 + bias_gamma/bias2*W/(1 + bias_prim*W))
    bias2 = bias2 + bias_gamma*W/(1+bias_prim*W)

    return pk_lin*bias1*bias2*(1+beta1*muk**2)*(1+beta2*muk**2)

def pk_hcd_uv(k, pk_lin, tracer1, tracer2, **kwargs):
    bias1, beta1, bias2, beta2 = bias_beta(kwargs, tracer1, tracer2)

    bias_gamma = kwargs["bias_gamma"]
    bias_prim = kwargs["bias_prim"]
    lambda_uv = kwargs["lambda_uv"]

    W = np.arctan(k*lambda_uv)/(k*lambda_uv)
    beta1 = beta1/(1 + bias_gamma/bias1*W/(1 + bias_prim*W))
    bias1 = bias1 + bias_gamma*W/(1+bias_prim*W)

    beta2 = beta2/(1 + bias_gamma/bias2*W/(1 + bias_prim*W))
    bias2 = bias2 + bias_gamma*W/(1+bias_prim*W)

    bias_hcd = kwargs["bias_hcd"]
    beta_hcd = kwargs["beta_hcd"]
    L0 = kwargs["L0_hcd"]

    kp = k*muk
    F_hcd = utils.sinc(kp*L0)

    bias_eff1 = bias1 + bias_hcd*F_hcd
    beta_eff1 = (bias1 * beta1 + bias_hcd*beta_hcd*F_hcd)/(bias1 + bias_hcd*F_hcd)

    bias_eff2 = bias2 + bias_hcd*F_hcd
    beta_eff2 = (bias2 * beta2 + bias_hcd*beta_hcd*F_hcd)/(bias2 + bias_hcd*F_hcd)

    pk = pk_lin*bias_eff1*bias_eff2*(1 + beta_eff1*muk**2)*(1 + beta_eff2*muk**2)

    return pk

def pk_hcd_Rogers2018_uv(k, pk_lin, tracer1, tracer2, **kwargs):
    bias1, beta1, bias2, beta2 = bias_beta(kwargs, tracer1, tracer2)

    bias_gamma = kwargs["bias_gamma"]
    bias_prim = kwargs["bias_prim"]
    lambda_uv = kwargs["lambda_uv"]

    W = np.arctan(k*lambda_uv)/(k*lambda_uv)
    beta1 = beta1/(1 + bias_gamma/bias1*W/(1 + bias_prim*W))
    bias1 = bias1 + bias_gamma*W/(1+bias_prim*W)

    beta2 = beta2/(1 + bias_gamma/bias2*W/(1 + bias_prim*W))
    bias2 = bias2 + bias_gamma*W/(1+bias_prim*W)

    key = "bias_hcd_{}".format(kwargs['name'])
    if key in kwargs :
        bias_hcd = kwargs[key]
    else :
        bias_hcd = kwargs["bias_hcd"]
    beta_hcd = kwargs["beta_hcd"]
    L0 = kwargs["L0_hcd"]

    kp = k*muk
    F_hcd = np.exp(-kp*L0)

    bias_eff1 = bias1 + bias_hcd*F_hcd
    beta_eff1 = (bias1 * beta1 + bias_hcd*beta_hcd*F_hcd)/(bias1 + bias_hcd*F_hcd)

    bias_eff2 = bias2 + bias_hcd*F_hcd
    beta_eff2 = (bias2 * beta2 + bias_hcd*beta_hcd*F_hcd)/(bias2 + bias_hcd*F_hcd)

    pk = pk_lin*bias_eff1*bias_eff2*(1 + beta_eff1*muk**2)*(1 + beta_eff2*muk**2)

    return pk

def dnl_mcdonald(k, pk_lin, tracer1, tracer2, pk_fid, **kwargs):
    assert tracer1['name']=="LYA" and tracer2['name']=="LYA"
    kvel = 1.22*(1+k/0.923)**0.451
    dnl = np.exp((k/6.4)**0.569-(k/15.3)**2.01-(k*muk/kvel)**1.5)
    return dnl

def dnl_arinyo(k, pk_lin, tracer1, tracer2, pk_fid, **kwargs):
    assert tracer1['name']=="LYA" and tracer2['name']=="LYA"
    q1 = kwargs["dnl_arinyo_q1"]
    kv = kwargs["dnl_arinyo_kv"]
    av = kwargs["dnl_arinyo_av"]
    bv = kwargs["dnl_arinyo_bv"]
    kp = kwargs["dnl_arinyo_kp"]

    growth = q1*k*k*k*pk_fid/(2*np.pi*np.pi)
    pecvelocity = np.power(k/kv,av)*np.power(np.fabs(muk),bv)
    pressure = (k/kp)*(k/kp)
    dnl = np.exp(growth*(1-pecvelocity)-pressure)
    return dnl

def cached_g2(function):
  memo = {}
  def wrapper(*args, **kwargs):

    dataset_name = kwargs['dataset_name']
    Lpar = kwargs["par binsize {}".format(dataset_name)]
    Lper = kwargs["per binsize {}".format(dataset_name)]

    if dataset_name in memo and np.allclose(memo[dataset_name][0], [Lpar, Lper]):
      return memo[dataset_name][1]
    else:
      rv = function(*args, **kwargs)
      memo[dataset_name] = [[Lpar, Lper], rv]
      return rv
  return wrapper

@cached_g2
def G2(k, pk_lin, tracer1, tracer2, dataset_name = None, **kwargs):
    Lpar = kwargs["par binsize {}".format(dataset_name)]
    Lper = kwargs["per binsize {}".format(dataset_name)]

    kp = k*muk
    kt = k*np.sqrt(1-muk**2)
    return utils.sinc(kp*Lpar/2)*utils.sinc(kt*Lper/2)

def pk_hcd_cross(k, pk_lin, tracer1, tracer2, **kwargs):
    bias1, beta1, bias2, beta2 = bias_beta(kwargs, tracer1, tracer2)
    assert (tracer1['name']=="LYA" or tracer2['name']=="LYA") and (tracer1['name']!=tracer2['name'])

    bias_hcd = kwargs["bias_hcd"]
    beta_hcd = kwargs["beta_hcd"]
    L0 = kwargs["L0_hcd"]

    kp = k*muk
    F_hcd = utils.sinc(kp*L0)

    if tracer1['name'] == "LYA":
        bias_eff1 = bias1 + bias_hcd*F_hcd
        beta_eff1 = (bias1 * beta1 + bias_hcd*beta_hcd*F_hcd)/(bias1 + bias_hcd*F_hcd)
        pk = pk_lin*bias_eff1*bias2*(1 + beta_eff1*muk**2)*(1 + beta2*muk**2)
    else:
        bias_eff2 = bias2 + bias_hcd*F_hcd
        beta_eff2 = (bias2 * beta2 + bias_hcd*beta_hcd*F_hcd)/(bias2 + bias_hcd*F_hcd)
        pk = pk_lin*bias1*bias_eff2*(1 + beta1*muk**2)*(1 + beta_eff2*muk**2)

    return pk

def pk_hcd_Rogers2018_cross(k, pk_lin, tracer1, tracer2, **kwargs):
    bias1, beta1, bias2, beta2 = bias_beta(kwargs, tracer1, tracer2)
    assert (tracer1['name']=="LYA" or tracer2['name']=="LYA") and (tracer1['name']!=tracer2['name'])

    key = "bias_hcd_{}".format(kwargs['name'])
    if key in kwargs :
        bias_hcd = kwargs[key]
    else :
        bias_hcd = kwargs["bias_hcd"]
    beta_hcd = kwargs["beta_hcd"]
    L0 = kwargs["L0_hcd"]

    kp = k*muk
    F_hcd = np.exp(-kp*L0)

    if tracer1['name'] == "LYA":
        bias_eff1 = bias1 + bias_hcd*F_hcd
        beta_eff1 = (bias1 * beta1 + bias_hcd*beta_hcd*F_hcd)/(bias1 + bias_hcd*F_hcd)
        pk = pk_lin*bias_eff1*bias2*(1 + beta_eff1*muk**2)*(1 + beta2*muk**2)
    else:
        bias_eff2 = bias2 + bias_hcd*F_hcd
        beta_eff2 = (bias2 * beta2 + bias_hcd*beta_hcd*F_hcd)/(bias2 + bias_hcd*F_hcd)
        pk = pk_lin*bias1*bias_eff2*(1 + beta1*muk**2)*(1 + beta_eff2*muk**2)

    return pk

def pk_hcd_cross_no_mask(k, pk_lin, tracer1, tracer2, **kwargs):
    bias1, beta1, bias2, beta2 = bias_beta(kwargs, tracer1, tracer2)
    assert (tracer1['name']=="LYA" or tracer2['name']=="LYA") and (tracer1['name']!=tracer2['name'])

    key = "bias_hcd_{}".format(kwargs['name'])
    if key in kwargs :
        bias_hcd = kwargs[key]
    else :
        bias_hcd = kwargs["bias_hcd"]
    beta_hcd = kwargs["beta_hcd"]
    L0 = kwargs["L0_hcd"]

    kp = k*muk
    k_data = Fvoigt_data[:,0]
    F_data = Fvoigt_data[:,1]
    F_hcd = np.interp(L0*kp, k_data, F_data)

    if tracer1['name'] == "LYA":
        bias_eff1 = bias1 + bias_hcd*F_hcd
        beta_eff1 = (bias1 * beta1 + bias_hcd*beta_hcd*F_hcd)/(bias1 + bias_hcd*F_hcd)
        pk = pk_lin*bias_eff1*bias2*(1 + beta_eff1*muk**2)*(1 + beta2*muk**2)
    else:
        bias_eff2 = bias2 + bias_hcd*F_hcd
        beta_eff2 = (bias2 * beta2 + bias_hcd*beta_hcd*F_hcd)/(bias2 + bias_hcd*F_hcd)
        pk = pk_lin*bias1*bias_eff2*(1 + beta1*muk**2)*(1 + beta_eff2*muk**2)

    return pk

def pk_uv_cross(k, pk_lin, tracer1, tracer2, **kwargs):
    bias1, beta1, bias2, beta2 = bias_beta(kwargs, tracer1, tracer2)
    assert (tracer1['type']=="continuous" or tracer2['type']=="continuous") and (tracer1['type']!=tracer2['type'])

    bias_gamma = kwargs["bias_gamma"]
    bias_prim = kwargs["bias_prim"]
    lambda_uv = kwargs["lambda_uv"]

    W = np.arctan(k*lambda_uv)/(k*lambda_uv)

    if tracer1['type'] == "continuous":
        beta1 = beta1/(1 + bias_gamma/bias1*W/(1 + bias_prim*W))
        bias1 = bias1 + bias_gamma*W/(1+bias_prim*W)
    else:
        beta2 = beta2/(1 + bias_gamma/bias2*W/(1 + bias_prim*W))
        bias2 = bias2 + bias_gamma*W/(1+bias_prim*W)

    return pk_lin*bias1*bias2*(1+beta1*muk**2)*(1+beta2*muk**2)

def pk_hcd_uv_cross(k, pk_lin, tracer1, tracer2, **kwargs):
    bias1, beta1, bias2, beta2 = bias_beta(kwargs, tracer1, tracer2)
    assert (tracer1['name']=="LYA" or tracer2['name']=="LYA") and (tracer1['name']!=tracer2['name'])

    bias_gamma = kwargs["bias_gamma"]
    bias_prim = kwargs["bias_prim"]
    lambda_uv = kwargs["lambda_uv"]

    W = np.arctan(k*lambda_uv)/(k*lambda_uv)

    bias_hcd = kwargs["bias_hcd"]
    beta_hcd = kwargs["beta_hcd"]
    L0 = kwargs["L0_hcd"]

    kp = k*muk
    F_hcd = utils.sinc(kp*L0)

    if tracer1['name'] == "LYA":
        beta1 = beta1/(1 + bias_gamma/bias1*W/(1 + bias_prim*W))
        bias1 = bias1 + bias_gamma*W/(1+bias_prim*W)
        bias_eff1 = bias1 + bias_hcd*F_hcd
        beta_eff1 = (bias1 * beta1 + bias_hcd*beta_hcd*F_hcd)/(bias1 + bias_hcd*F_hcd)
        pk = pk_lin*bias_eff1*bias2*(1 + beta_eff1*muk**2)*(1 + beta2*muk**2)
    else:
        beta2 = beta2/(1 + bias_gamma/bias2*W/(1 + bias_prim*W))
        bias2 = bias2 + bias_gamma*W/(1+bias_prim*W)
        bias_eff2 = bias2 + bias_hcd*F_hcd
        beta_eff2 = (bias2 * beta2 + bias_hcd*beta_hcd*F_hcd)/(bias2 + bias_hcd*F_hcd)
        pk = pk_lin*bias1*bias_eff2*(1 + beta1*muk**2)*(1 + beta_eff2*muk**2)

    return pk

def pk_hcd_Rogers2018_uv_cross(k, pk_lin, tracer1, tracer2, **kwargs):
    bias1, beta1, bias2, beta2 = bias_beta(kwargs, tracer1, tracer2)
    assert (tracer1['name']=="LYA" or tracer2['name']=="LYA") and (tracer1['name']!=tracer2['name'])

    bias_gamma = kwargs["bias_gamma"]
    bias_prim = kwargs["bias_prim"]
    lambda_uv = kwargs["lambda_uv"]

    W = np.arctan(k*lambda_uv)/(k*lambda_uv)

    key = "bias_hcd_{}".format(kwargs['name'])
    if key in kwargs :
        bias_hcd = kwargs[key]
    else :
        bias_hcd = kwargs["bias_hcd"]
    beta_hcd = kwargs["beta_hcd"]
    L0 = kwargs["L0_hcd"]

    kp = k*muk
    F_hcd = np.exp(-kp*L0)

    if tracer1['name'] == "LYA":
        beta1 = beta1/(1 + bias_gamma/bias1*W/(1 + bias_prim*W))
        bias1 = bias1 + bias_gamma*W/(1+bias_prim*W)
        bias_eff1 = bias1 + bias_hcd*F_hcd
        beta_eff1 = (bias1 * beta1 + bias_hcd*beta_hcd*F_hcd)/(bias1 + bias_hcd*F_hcd)
        pk = pk_lin*bias_eff1*bias2*(1 + beta_eff1*muk**2)*(1 + beta2*muk**2)
    else:
        beta2 = beta2/(1 + bias_gamma/bias2*W/(1 + bias_prim*W))
        bias2 = bias2 + bias_gamma*W/(1+bias_prim*W)
        bias_eff2 = bias2 + bias_hcd*F_hcd
        beta_eff2 = (bias2 * beta2 + bias_hcd*beta_hcd*F_hcd)/(bias2 + bias_hcd*F_hcd)
        pk = pk_lin*bias1*bias_eff2*(1 + beta1*muk**2)*(1 + beta_eff2*muk**2)

    return pk

def pk_gauss_smoothing(k, pk_lin, tracer1, tracer2, **kwargs):
    """
    Apply a Gaussian smoothing to the full correlation function
    Args:
        k: array containing k (in h/Mpc)
        pk_lin: not used
        tracer1: not used
        tracer2: not used
        par_sigma_smooth (in kwargs): sigma of the smoothing in the
                                        parallel direction (in Mpc/h)
        per_sigma_smooth (in kwargs): sigma of the smoothing in the
                                        perpendicular direction (in Mpc/h)
    return : G(k)^2
    with G(k) = exp(-(kpar^2 sigma_par^2 + kperp^2 sigma_perp^2)/2)
    where G(k) is the smoothing applied to density field in mocks
    """
    kp  = k*muk
    kt  = k*np.sqrt(1.-muk**2)
    st2 = kwargs['per_sigma_smooth']**2
    sp2 = kwargs['par_sigma_smooth']**2
<<<<<<< HEAD
    return np.exp(-(kp**2*sp2+kt**2*st2)/2.)
=======
    return sp.exp(-(kp**2*sp2+kt**2*st2)/2.)**2
>>>>>>> 39a32eca

def pk_gauss_exp_smoothing(k, pk_lin, tracer1, tracer2, **kwargs):
    """
    Apply a Gaussian and exp smoothing to the full correlation function (use full for london_mocks_v6.0

    """
    kp  = k*muk
    kt  = k*np.sqrt(1.-muk**2)
    st2 = kwargs['per_sigma_smooth']**2
    sp2 = kwargs['par_sigma_smooth']**2

    et2 = kwargs['per_exp_smooth']**2
    ep2 = kwargs['par_exp_smooth']**2

    return np.exp(-(kp**2*sp2+kt**2*st2)/2.)*np.exp(-(np.absolute(kp)*ep2+np.absolute(kt)*et2) )

def pk_velo_gaus(k, pk_lin, tracer1, tracer2, **kwargs):
    assert 'discrete' in [tracer1['type'],tracer2['type']]
    kp = k*muk
    smooth = np.ones(kp.shape)
    if tracer1['type']=='discrete':
        smooth *= np.exp( -0.25*(kp*kwargs['sigma_velo_gaus_'+tracer1['name']])**2)
    if tracer2['type']=='discrete':
        smooth *= np.exp( -0.25*(kp*kwargs['sigma_velo_gaus_'+tracer2['name']])**2)
    return smooth

def pk_velo_lorentz(k, pk_lin, tracer1, tracer2, **kwargs):
    assert 'discrete' in [tracer1['type'],tracer2['type']]
    kp = k*muk
    smooth = np.ones(kp.shape)
    if tracer1['type']=='discrete':
        smooth *= 1./np.sqrt(1.+(kp*kwargs['sigma_velo_lorentz_'+tracer1['name']])**2)
    if tracer2['type']=='discrete':
        smooth *= 1./np.sqrt(1.+(kp*kwargs['sigma_velo_lorentz_'+tracer2['name']])**2)
    return smooth<|MERGE_RESOLUTION|>--- conflicted
+++ resolved
@@ -439,11 +439,7 @@
     kt  = k*np.sqrt(1.-muk**2)
     st2 = kwargs['per_sigma_smooth']**2
     sp2 = kwargs['par_sigma_smooth']**2
-<<<<<<< HEAD
-    return np.exp(-(kp**2*sp2+kt**2*st2)/2.)
-=======
-    return sp.exp(-(kp**2*sp2+kt**2*st2)/2.)**2
->>>>>>> 39a32eca
+    return np.exp(-(kp**2*sp2+kt**2*st2)/2.)**2
 
 def pk_gauss_exp_smoothing(k, pk_lin, tracer1, tracer2, **kwargs):
     """
