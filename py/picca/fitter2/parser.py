--- conflicted
+++ resolved
@@ -1,11 +1,8 @@
 from __future__ import print_function
 
 import sys
-<<<<<<< HEAD
 import scipy as sp
-=======
 import os.path
->>>>>>> 6702aadf
 if (sys.version_info > (3, 0)):
     # Python 3 code in this block
     import configparser as ConfigParser
@@ -46,10 +43,6 @@
         for item, value in cp.items('fast mc'):
             dic_init['fast mc'][item] = int(value)
 
-<<<<<<< HEAD
-    if cp.has_section('chi2 scan'):
-        dic_init['chi2 scan'] = parse_chi2scan(cp.items('chi2 scan'))
-=======
     if cp.has_section('minos'):
         dic_init['minos'] = {}
         for item, value in cp.items('minos'):
@@ -58,7 +51,9 @@
             elif item=='parameters':
                 value = value.split()
             dic_init['minos'][item] = value
->>>>>>> 6702aadf
+
+    if cp.has_section('chi2 scan'):
+        dic_init['chi2 scan'] = parse_chi2scan(cp.items('chi2 scan'))
 
     return dic_init
 
