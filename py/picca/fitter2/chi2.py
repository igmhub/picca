from __future__ import print_function
import os.path
import scipy as sp
import iminuit
import time
import h5py
from scipy.linalg import cholesky

from . import utils, priors

def _wrap_chi2(d, dic=None, k=None, pk=None, pksb=None):
    return d.chi2(k, pk, pksb, dic)

class chi2:
    def __init__(self,dic_init):
        self.zeff = dic_init['data sets']['zeff']
        self.data = dic_init['data sets']['data']
        self.par_names = sp.unique([name for d in self.data for name in d.par_names])
        self.outfile = os.path.expandvars(dic_init['outfile'])

        self.k = dic_init['fiducial']['k']
        self.pk_lin = dic_init['fiducial']['pk']
        self.pksb_lin = dic_init['fiducial']['pksb']
        self.verbosity = 1
        if 'verbosity' in dic_init:
            self.verbosity = dic_init['verbosity']

        if 'fast mc' in dic_init:
            if 'seed' in dic_init['fast mc']:
                self.seedfast_mc = dic_init['fast mc']['seed']
            else:
                self.seedfast_mc = 0
            self.nfast_mc = dic_init['fast mc']['niterations']

        if 'minos' in dic_init:
            self.minos_para = dic_init['minos']

        if 'chi2 scan' in dic_init:
            self.dic_chi2scan = dic_init['chi2 scan']

    def __call__(self, *pars):
        dic = {p:pars[i] for i,p in enumerate(self.par_names)}
        dic['SB'] = False
        chi2 = 0
        for d in self.data:
            chi2 += d.chi2(self.k,self.pk_lin,self.pksb_lin,dic)

        for prior in priors.prior_dic.values():
            chi2 += prior(dic)

        if self.verbosity == 1:
            del dic['SB']
            for p in sorted(dic.keys()):
                print(p+" "+str(dic[p]))

            print("Chi2: "+str(chi2))
            print("---\n")
        return chi2

    def _minimize(self):
        t0 = time.time()
        par_names = [name for d in self.data for name in d.pars_init]
        kwargs = {name:val for d in self.data for name, val in d.pars_init.items()}
        kwargs.update({name:err for d in self.data for name, err in d.par_error.items()})
        kwargs.update({name:lim for d in self.data for name, lim in d.par_limit.items()})
        kwargs.update({name:fix for d in self.data for name, fix in d.par_fixed.items()})

        ## do an initial "fast" minimization fixing everything except the biases
        kwargs_init = {}
        for k,v in kwargs.items():
            kwargs_init[k] = v
        for name in par_names:
            if name[:4] != "bias":
                kwargs_init["fix_"+name] = True

        mig_init = iminuit.Minuit(self,forced_parameters=self.par_names,errordef=1,**kwargs_init)
        mig_init.migrad()

        ## now get the best fit values for the biases and start a full minimization
        for name, value in mig_init.values.items():
            kwargs[name] = value

        mig = iminuit.Minuit(self,forced_parameters=self.par_names,errordef=1,**kwargs)
        mig.migrad()

        print("INFO: minimized in {}".format(time.time()-t0))
        return mig

    def minimize(self):
        self.best_fit = self._minimize()

        self.best_fit.values['SB'] = False
        for d in self.data:
            d.best_fit_model = self.best_fit.values['bao_amp']*d.xi_model(self.k, self.pk_lin-self.pksb_lin, self.best_fit.values)

            self.best_fit.values['SB'] = True
            snl = self.best_fit.values['sigmaNL_per']
            self.best_fit.values['sigmaNL_per'] = 0
            d.best_fit_model += d.xi_model(self.k, self.pksb_lin, self.best_fit.values)
            self.best_fit.values['SB'] = False
            self.best_fit.values['sigmaNL_per'] = snl
        del self.best_fit.values['SB']

    def chi2scan(self):
        if not hasattr(self, "dic_chi2scan"): return

        dim = len(self.dic_chi2scan)

        ### Set all parameters to the minimum and store the current state
        store_data_pars = {}
        for d in self.data:
            store_d_pars_init = {}
            store_d_par_error = {}
            store_d_par_fixed = {}
            for name in d.pars_init.keys():
                store_d_pars_init[name] = d.pars_init[name]
                d.pars_init[name] = self.best_fit.values[name]
            for name in d.par_error.keys():
                store_d_par_error[name] = d.par_error[name]
                d.par_error[name] = self.best_fit.errors[name.split('error_')[1]]
            for name in d.par_fixed.keys():
                store_d_par_fixed[name] = d.par_fixed[name]
            store_data_pars[d.name] = {'init':store_d_pars_init, 'error':store_d_par_error, 'fixed':store_d_par_fixed}

        ###
        for p in self.dic_chi2scan.keys():
            for d in self.data:
                if 'error_'+p in d.par_error.keys():
                    d.par_error['error_'+p] = 0.
                if 'fix_'+p in d.par_fixed.keys():
                    d.par_fixed['fix_'+p] = True

        ###
        def send_one_fit():
            try:
                best_fit = self._minimize()
                chi2_result = best_fit.fval
            except:
                chi2_result = sp.nan
            tresult = []
            for p in sorted(best_fit.values):
                tresult += [best_fit.values[p]]
            tresult += [chi2_result]
            return tresult

        result = []
        ###
        if dim==1:
            par = list(self.dic_chi2scan.keys())[0]
            for step in self.dic_chi2scan[par]['grid']:
                for d in self.data:
                    if par in d.pars_init.keys():
                        d.pars_init[par] = step
                result += [send_one_fit()]
        elif dim==2:
            par1  = list(self.dic_chi2scan.keys())[0]
            par2  = list(self.dic_chi2scan.keys())[1]
            for step1 in self.dic_chi2scan[par1]['grid']:
                for step2 in self.dic_chi2scan[par2]['grid']:
                    for d in self.data:
                        if par1 in d.pars_init.keys():
                            d.pars_init[par1] = step1
                        if par2 in d.pars_init.keys():
                            d.pars_init[par2] = step2
                    result += [send_one_fit()]

        self.dic_chi2scan_result = {}
        self.dic_chi2scan_result['params'] = sp.asarray(sp.append(sorted(self.best_fit.values),['fval']))
        self.dic_chi2scan_result['values'] = sp.asarray(result)

        ### Set all parameters to where they were before
        for d in self.data:
            store_d_pars_init = store_data_pars[d.name]['init']
            store_d_par_error = store_data_pars[d.name]['error']
            store_d_par_fixed = store_data_pars[d.name]['fixed']
            for name in d.pars_init.keys():
                d.pars_init[name] = store_d_pars_init[name]
            for name in d.par_error.keys():
                d.par_error[name] = store_d_par_error[name]
            for name in d.par_fixed.keys():
                d.par_fixed[name] = store_d_par_fixed[name]

    def fastMC(self):
        if not hasattr(self,"nfast_mc"): return

        sp.random.seed(self.seedfast_mc)

        nfast_mc = self.nfast_mc
        for d in self.data:
            d.cho = cholesky(d.co)

        self.fast_mc = {}
<<<<<<< HEAD
        for _ in range(nfast_mc):
=======
        self.fast_mc_data = {}
        for it in range(nfast_mc):
>>>>>>> f83c3fb2
            for d in self.data:
                g = sp.random.randn(len(d.da))
                d.da = d.cho.dot(g) + d.best_fit_model
                self.fast_mc_data[d.name+'_'+str(it)] = d.da
                d.da_cut = d.da[d.mask]

            best_fit = self._minimize()
            for p, v in best_fit.values.items():
                if not p in self.fast_mc:
                    self.fast_mc[p] = []
                self.fast_mc[p].append([v, best_fit.errors[p]])

    def minos(self):
        if not hasattr(self,"minos_para"): return

        sigma = self.minos_para['sigma']
        if 'all' in self.minos_para['parameters']:
            self.best_fit.minos(var=None,sigma=sigma)
        else:
            for var in self.minos_para['parameters']:
                if var in self.best_fit.list_of_vary_param():
                    self.best_fit.minos(var=var,sigma=sigma)
                else:
                    if var in self.best_fit.list_of_fixed_param():
                        print('WARNING: Can not run minos on a fixed parameter: {}'.format(var))
                    else:
                        print('WARNING: Can not run minos on a unknown parameter: {}'.format(var))

    def export(self):
        f = h5py.File(self.outfile,"w")

        g=f.create_group("best fit")

        ## write down all parameters
        for i, p in enumerate(self.best_fit.values):
            v = self.best_fit.values[p]
            e = self.best_fit.errors[p]
            if p in self.best_fit.list_of_fixed_param():
                e = 0
            g.attrs[p] = (v, e)

        for (p1, p2), cov in self.best_fit.covariance.items():
            g.attrs["cov[{}, {}]".format(p1,p2)] = cov

        if len(priors.prior_dic) != 0:
            for prior in priors.prior_dic.values():
                values = [prior.func.__name__.encode('utf8')]
                for value in prior.keywords['prior_pars']:
                    values.append(value)
                g.attrs["prior[{}]".format(prior.keywords['name'])] = values

        ndata = [d.mask.sum() for d in self.data]
        ndata = sum(ndata)
        g.attrs['zeff'] = self.zeff
        g.attrs['ndata'] = ndata
        g.attrs['npar'] = len(self.best_fit.list_of_vary_param())
        g.attrs['list of free pars'] = [a.encode('utf8') for a in self.best_fit.list_of_vary_param()]
        g.attrs['list of fixed pars'] = [a.encode('utf8') for a in self.best_fit.list_of_fixed_param()]
        if len(priors.prior_dic) != 0:
            g.attrs['list of prior pars'] = [a.encode('utf8') for a in priors.prior_dic.keys()]

        ## write down all attributes of the minimum
        dic_fmin = utils.convert_instance_to_dictionary(self.best_fit.get_fmin())
        for item, value in dic_fmin.items():
            g.attrs[item] = value

        self.best_fit.values['SB'] = False
        for d in self.data:
            g = f.create_group(d.name)
            g.attrs['ndata'] = d.mask.sum()
            g.attrs['chi2'] = d.chi2(self.k, self.pk_lin, self.pksb_lin, self.best_fit.values)
            fit = g.create_dataset("fit", d.da.shape, dtype = "f")
            fit[...] = d.best_fit_model
        del self.best_fit.values['SB']

        if hasattr(self, "fast_mc"):
            g = f.create_group("fast mc")
            g.attrs['niterations'] = self.nfast_mc
            g.attrs['seed'] = self.seedfast_mc
            for p in self.fast_mc:
                vals = sp.array(self.fast_mc[p])
                d = g.create_dataset("{}/values".format(p), vals[:,0].shape, dtype="f")
                d[...] = vals[:,0]
                d = g.create_dataset("{}/errors".format(p), vals[:,1].shape, dtype="f")
                d[...] = vals[:,1]
            for p in self.fast_mc_data:
                xi = self.fast_mc_data[p]
                d = g.create_dataset(p, xi.shape, dtype="f")
                d[...] = xi

        ## write down all attributes of parameters minos was run over
        if hasattr(self, "minos_para"):
            g = f.create_group("minos")
            g.attrs['sigma'] = self.minos_para['sigma']
            minos_results = self.best_fit.get_merrors()
            for par in list(minos_results.keys()):
                subgrp = g.create_group(par)
                dic_minos = utils.convert_instance_to_dictionary(minos_results[par])
                for item, value in dic_minos.items():
                    subgrp.attrs[item] = value

        if hasattr(self, "dic_chi2scan"):
            g = f.create_group("chi2 scan")
            for p, dic in self.dic_chi2scan.items():
                subgrp = g.create_group(p)
                subgrp.attrs['min']    = dic['min']
                subgrp.attrs['max']    = dic['max']
                subgrp.attrs['nb_bin'] = dic['nb_bin']
            subgrp = g.create_group('result')
            params = self.dic_chi2scan_result['params']
            for i,p in enumerate(params):
                subgrp.attrs[p] = i
            values = self.dic_chi2scan_result['values']
            vals = subgrp.create_dataset("values", values.shape, dtype = "f")
            vals[...] = values

        f.close()<|MERGE_RESOLUTION|>--- conflicted
+++ resolved
@@ -190,12 +190,8 @@
             d.cho = cholesky(d.co)
 
         self.fast_mc = {}
-<<<<<<< HEAD
+        self.fast_mc_data = {}
         for _ in range(nfast_mc):
-=======
-        self.fast_mc_data = {}
-        for it in range(nfast_mc):
->>>>>>> f83c3fb2
             for d in self.data:
                 g = sp.random.randn(len(d.da))
                 d.da = d.cho.dot(g) + d.best_fit_model
