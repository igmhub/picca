#!/usr/bin/env python

import os
import sys
import fitsio
import copy
import functools
import argparse
import h5py
import numpy as np
import scipy as sp
from scipy import linalg
import matplotlib.pyplot as plt
if (sys.version_info > (3, 0)):
    import configparser as ConfigParser
else:
    import ConfigParser

from picca.utils import userprint
from picca.fitter2 import parser as fit_parser


labels = {
    'ap':'\\alpha_{\parallel}',
    'at':'\\alpha_{\perp}',
    'beta_LYA':'\\beta_{\mathrm{Ly}\\alpha}',
    'bias_eta_LYA':'b_{\mathrm{Ly}\\alpha}',
    'bias_hcd':'b_{\mathrm{HCD}}',
    'beta_hcd':'\\beta_{\mathrm{HCD}}',
    'bias_SiII(1190)':'b_{\mathrm{SiII(1190)}}',
    'bias_SiII(1193)':'b_{\mathrm{SiII(1193)}}',
    'bias_SiIII(1207)':'b_{\mathrm{SiIII(1207)}}',
    'bias_SiII(1260)':'b_{\mathrm{SiII(1260)}}',
}


def derivative(f,x):
    eps = 10**(-5)
    der = (f(x+eps)-f(x))/eps
    return der

def extract_h5file(fname):
    '''

    '''

    f = h5py.File(os.path.expandvars(fname),'r')

    free_p = [ el.decode('UTF-8') for el in f['best fit'].attrs['list of free pars'] ]
    fixed_p = [ el.decode('UTF-8') for el in f['best fit'].attrs['list of fixed pars'] ]
    pars = { el:f['best fit'].attrs[el][0] for el in free_p }
    err_pars = { el:f['best fit'].attrs[el][1] for el in free_p }
    pars.update({ el:f['best fit'].attrs[el][0] for el in fixed_p })
    err_pars.update({ el:0. for el in fixed_p })

    f.close()

    return free_p, fixed_p, pars, err_pars

def extract_data(chi2file,dic_init):

    data = {}

    cp = ConfigParser.ConfigParser()
    cp.optionxform=str
    cp.read(os.path.expandvars(chi2file))
    zeff = cp.get('data sets','zeff')

    for d in cp.get('data sets','ini files').split():
        dic_data = fit_parser.parse_data(os.path.expandvars(d),zeff,dic_init['fiducial'])
        name = dic_data['data']['name']
        data[name] = {}

        f = fitsio.FITS(dic_data['data']['filename'])

        head = f[1].read_header()
        data[name]['nt'] = head['NT']
        data[name]['np'] = head['NP']
        data[name]['rt_min'] = 0.
        data[name]['rt_max'] = head['RTMAX']
        data[name]['rp_min'] = head['RPMIN']
        data[name]['rp_max'] = head['RPMAX']

        data[name]['r_min'] = dic_data['cuts']['r-min']
        data[name]['r_max'] = dic_data['cuts']['r-max']
        f.close()

    return data

def apply_mask(data):
    for k in data.dm_dp.keys():
        data.dm_dp[k][~data.mask] = 0.
    data.ico = linalg.inv(data.co)
    data.ico[:,~data.mask] = 0.
    data.ico[~data.mask,:] = 0.
    data.z[~data.mask] = 0.

    return

def xi_mod(pars, data, dic_init):

    k = dic_init['fiducial']['k']
    pk_lin = dic_init['fiducial']['pk']
    pksb_lin = dic_init['fiducial']['pksb']

    pars['SB'] = False
    xi_best_fit = pars['bao_amp']*data.xi_model(k, pk_lin-pksb_lin, pars)

    pars['SB'] = True & (not dic_init['fiducial']['full-shape'])
    snl_par = pars['sigmaNL_par']
    snl_per = pars['sigmaNL_per']
    pars['sigmaNL_par'] = 0.
    pars['sigmaNL_per'] = 0.
    xi_best_fit += data.xi_model(k, pksb_lin, pars)

    pars['SB'] = False
    pars['sigmaNL_par'] = snl_par
    pars['sigmaNL_per'] = snl_per

    return xi_best_fit

def xi_mod_p(x, data, dic_init, pname, pars):

    pars2 = copy.deepcopy(pars)
    pars2[pname] = x

    return xi_mod(pars2, data=data, dic_init=dic_init)

def compute_dm_dp(data, dic_init, freep, pars):

    dm = {}
    for p in freep:
        userprint('Parameter {}'.format(p))
        g = functools.partial(xi_mod_p, data=data, dic_init=dic_init, pname=p, pars=pars)
        dm[p] = derivative(g,pars[p])

    return dm

def compute_M(dm_dp,ico):
    M = ico*(dm_dp*dm_dp[:,None])
    return M

def compute_z0(M,z):
    res = (M*z[:,None]).sum()
    den = M.sum()
    return res,den

def plot_xi(xi,data,title=' '):
    plt.figure()
    plt.imshow(xi.reshape((data['np'],data['nt'])),origin=0,interpolation='nearest',
        extent=[data['rt_min'],data['rt_max'],data['rp_min'],data['rp_max']],cmap='seismic',
        vmin=-max(abs(xi.min()),abs(xi.max())),vmax=max(abs(xi.min()),abs(xi.max())))
    plt.colorbar()
    plt.ylabel(r"$r_{\parallel}$",size=20)
    plt.xlabel(r"$r_{\perp}$",size=20)
    plt.title(r'$'+title+'$',size = 20)

if __name__ == '__main__':
    parser = argparse.ArgumentParser(formatter_class=argparse.ArgumentDefaultsHelpFormatter,
    description='Measure the bins contribution to the fitted parameters and  compute their effective redshift')

    parser.add_argument('--chi2-file', type=str, required=True,
        help = "Path to the config 'chi2.ini' file used in fitter2")

    parser.add_argument('--params', type=str,default=['all'], required=False, nargs='*',
        help="List of the fitted parameters, if 'all' in list compute all")

    parser.add_argument('--plot-effective-bins', action='store_true',
        help='Display an image with the bins involved in the fit of each selected parameter')

    args = parser.parse_args()

    ### Open files
    dic_init = fit_parser.parse_chi2(args.chi2_file)

    free_pars, fixed_pars, best_fit_pars, err_best_fit_pars = extract_h5file(dic_init['outfile'])
    if 'all' in args.params:
        args.params = free_pars.copy()
<<<<<<< HEAD
    if sp.any(~sp.in1d(args.params,free_pars)):
        userprint('ERROR: Some parameters are not fitted {}, the list is {}'.format(args.params,free_pars))
=======
    if sp.any(~np.in1d(args.params,free_pars)):
        print('ERROR: Some parameters are not fitted {}, the list is {}'.format(args.params,free_pars))
>>>>>>> 7ede7869
        sys.exit(12)

    ### Computing derivatives for each parameter, in each correlation
    for data in dic_init['data sets']['data']:
        userprint('\n data: {}\n'.format(data.name))
        data.dm_dp = compute_dm_dp(data,dic_init,free_pars,best_fit_pars)
        apply_mask(data)

    ### Computation of the effective bins
    userprint("\n")
    for p in args.params:
        userprint('\n\nParameter {}'.format(p))

        res = []
        den = []
        for data in dic_init['data sets']['data']:
            M = compute_M(data.dm_dp[p],data.ico)
            tres, tden = compute_z0(M,data.z)
            res += [tres]
            den += [tden]
            userprint('{}, <z> = {}/{} = {}'.format(data.name,tres,tden,tres/tden))

        if len(dic_init['data sets']['data'])>1:
<<<<<<< HEAD
            res = sp.array(res).sum()
            den = sp.array(den).sum()
            userprint('Combined')
            userprint('<z> = {}/{} = {}'.format(res,den,res/den))
=======
            res = np.array(res).sum()
            den = np.array(den).sum()
            print('Combined')
            print('<z> = {}/{} = {}'.format(res,den,res/den))
>>>>>>> 7ede7869

    ### Plot
    if args.plot_effective_bins:
        datap = extract_data(args.chi2_file, dic_init)
        for p in args.params:
            lab = '\partial m/ \partial '
            if p in labels:
                lab += labels[p]
            else:
                lab += p.replace('_','-')
            for data in dic_init['data sets']['data']:
                plot_xi(data.dm_dp[p],datap[data.name],data.name.replace('_','-')+'\,'+lab)
        plt.show()<|MERGE_RESOLUTION|>--- conflicted
+++ resolved
@@ -8,7 +8,6 @@
 import argparse
 import h5py
 import numpy as np
-import scipy as sp
 from scipy import linalg
 import matplotlib.pyplot as plt
 if (sys.version_info > (3, 0)):
@@ -176,13 +175,8 @@
     free_pars, fixed_pars, best_fit_pars, err_best_fit_pars = extract_h5file(dic_init['outfile'])
     if 'all' in args.params:
         args.params = free_pars.copy()
-<<<<<<< HEAD
-    if sp.any(~sp.in1d(args.params,free_pars)):
-        userprint('ERROR: Some parameters are not fitted {}, the list is {}'.format(args.params,free_pars))
-=======
-    if sp.any(~np.in1d(args.params,free_pars)):
+    if np.any(~np.in1d(args.params,free_pars)):
         print('ERROR: Some parameters are not fitted {}, the list is {}'.format(args.params,free_pars))
->>>>>>> 7ede7869
         sys.exit(12)
 
     ### Computing derivatives for each parameter, in each correlation
@@ -206,17 +200,10 @@
             userprint('{}, <z> = {}/{} = {}'.format(data.name,tres,tden,tres/tden))
 
         if len(dic_init['data sets']['data'])>1:
-<<<<<<< HEAD
-            res = sp.array(res).sum()
-            den = sp.array(den).sum()
-            userprint('Combined')
-            userprint('<z> = {}/{} = {}'.format(res,den,res/den))
-=======
             res = np.array(res).sum()
             den = np.array(den).sum()
             print('Combined')
             print('<z> = {}/{} = {}'.format(res,den,res/den))
->>>>>>> 7ede7869
 
     ### Plot
     if args.plot_effective_bins:
