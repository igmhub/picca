"""This file contains tests related to ExpectedFlux and its childs"""
from configparser import ConfigParser
import copy
import os
import unittest

import numpy as np
from scipy.interpolate import interp1d

from picca.delta_extraction.errors import ExpectedFluxError
from picca.delta_extraction.data_catalogues.desi_healpix import DesiHealpix
from picca.delta_extraction.data_catalogues.desi_healpix import defaults as defaults_desi_healpix
from picca.delta_extraction.data_catalogues.sdss_data import SdssData
from picca.delta_extraction.data_catalogues.sdss_data import defaults as defaults_sdss_data
from picca.delta_extraction.data_catalogues.desisim_mocks import DesisimMocks
from picca.delta_extraction.data_catalogues.desisim_mocks import defaults as defaults_desisim_data
from picca.delta_extraction.expected_flux import ExpectedFlux
from picca.delta_extraction.expected_fluxes.dr16_expected_flux import Dr16ExpectedFlux
from picca.delta_extraction.expected_fluxes.dr16_expected_flux import (
    defaults as defaults_dr16_expected_flux)
from picca.delta_extraction.expected_fluxes.true_continuum import (
    TrueContinuum, defaults as defaults_true_continuum)
from picca.tests.delta_extraction.abstract_test import AbstractTest
from picca.tests.delta_extraction.test_utils import forest1
from picca.tests.delta_extraction.test_utils import setup_forest, reset_forest
from picca.tests.delta_extraction.test_utils import desi_healpix_kwargs
from picca.tests.delta_extraction.test_utils import sdss_data_kwargs
from picca.tests.delta_extraction.test_utils import desi_mock_data_kwargs

THIS_DIR = os.path.dirname(os.path.abspath(__file__))

class ExpectedFluxTest(AbstractTest):
    """Test class ExpectedFlux and its childs.

    Methods
    -------
    compare_ascii (from AbstractTest)
    compare_fits (from AbstractTest)
    setUp
    tearDown
    test_expected_flux
    test_dr16_expected_flux
    test_dr16_expected_flux_compute_continuum
    test_dr16_expected_flux_compute_delta_stack
    test_dr16_expected_flux_compute_expected_flux
    test_dr16_expected_flux_compute_mean_cont_lin
    test_dr16_expected_flux_compute_mean_cont_log
    test_dr16_expected_flux_compute_var_stats
    test_dr16_expected_flux_populate_los_ids
    test_dr16_expected_flux_save_iteration_step
    """
    def test_dr16_expected_flux(self):
        """Test constructor for class Dr16ExpectedFlux

        Load an Dr16ExpectedFlux instance.
        """
        config = ConfigParser()
        config.read_dict(
            {"expected flux": {
                "iter out prefix": "iter_out_prefix",
                "out dir": f"{THIS_DIR}/results/",
                "num processors": 1
            }})
        for key, value in defaults_dr16_expected_flux.items():
            if key not in config["expected flux"]:
                config["expected flux"][key] = str(value)
        # this should raise an error as Forest variables are not defined
        expected_message = (
            "Forest class variables need to be set before initializing "
            "variables here.")
        with self.assertRaises(ExpectedFluxError) as context_manager:
            expected_flux = Dr16ExpectedFlux(config["expected flux"])
        self.compare_error_message(context_manager, expected_message)

        # setup Forest variables; case: logarithmic wavelength solution
        setup_forest("log", rebin=3)
        expected_flux = Dr16ExpectedFlux(config["expected flux"])

        self.assertTrue(isinstance(expected_flux.get_eta, interp1d))
        self.assertTrue(isinstance(expected_flux.get_fudge, interp1d))
        self.assertTrue(isinstance(expected_flux.get_mean_cont, interp1d))
        self.assertTrue(isinstance(expected_flux.get_var_lss, interp1d))
        self.assertTrue(isinstance(expected_flux.log_lambda_var_func_grid, np.ndarray))

        # setup Forest variables; case: linear wavelength solution
        reset_forest()
        setup_forest("lin")
        expected_flux = Dr16ExpectedFlux(config["expected flux"])

        self.assertTrue(isinstance(expected_flux.get_eta, interp1d))
        self.assertTrue(isinstance(expected_flux.get_fudge, interp1d))
        self.assertTrue(isinstance(expected_flux.get_mean_cont, interp1d))
        self.assertTrue(isinstance(expected_flux.get_var_lss, interp1d))
        self.assertTrue(isinstance(expected_flux.log_lambda_var_func_grid, np.ndarray))

    def test_dr16_expected_flux_compute_continuum(self):
        """Test method compute_continuum for class Dr16ExpectedFlux"""
        # setup Forest variables; case: logarithmic wavelength solution
        setup_forest("log", rebin=3)

        out_file = f"{THIS_DIR}/results/continua_log.txt"
        test_file = f"{THIS_DIR}/data/continua_log.txt"

        # initialize Data and Dr16ExpectedFlux instances
        config = ConfigParser()
        config.read_dict({
            "data": sdss_data_kwargs,
            "expected flux": {
                "iter out prefix": "iter_out_prefix",
                "out dir": f"{THIS_DIR}/results/",
                "num processors": 1,
            },
        })
        for key, value in defaults_dr16_expected_flux.items():
            if key not in config["expected flux"]:
                config["expected flux"][key] = str(value)
        for key, value in defaults_sdss_data.items():
            if key not in config["data"]:
                config["data"][key] = str(value)
        data = SdssData(config["data"])
        expected_flux = Dr16ExpectedFlux(config["expected flux"])

        # compute the forest continua
        for forest in data.forests:
            expected_flux.compute_continuum(forest)

        # save the results
        f = open(out_file, "w")
        f.write("# thingid cont[0] ... cont[N]\n")
        for forest in data.forests:
            f.write(f"{forest.los_id} ")
            for item in forest.continuum:
                f.write(f"{item} ")
            f.write("\n")
        f.close()

        #self.compare_ascii(test_file, out_file)

        # load expected forest continua
        continua = {}
        f = open(test_file)
        for line in f.readlines():
            if line.startswith("#"):
                continue
            cols = line.split()
            los_id = int(cols[0])
            continuum = np.array([float(item) for item in cols[1:]])
            continua[los_id] = continuum
        f.close()

        # compare the results
        correct_forests = 0
        for forest in data.forests:
            if not np.allclose(forest.continuum, continua.get(forest.los_id)):
                print("Difference found in forest.continuum")
                print(f"forest.los_id: {forest.los_id}")
                print(f"result test are_close result-test")
                for i1, i2 in zip(forest.continuum, continua.get(forest.los_id)):
                    print(i1, i2, np.isclose(i1, i2), i1-i2)
            self.assertTrue(
                np.allclose(forest.continuum, continua.get(forest.los_id)))
            correct_forests += 1

        # check that we loaded all quasars
        self.assertTrue(correct_forests == len(continua))

        # setup Forest variables; case: linear wavelength solution
        reset_forest()
        setup_forest("lin")

        out_file = f"{THIS_DIR}/results/continua_lin.txt"
        test_file = f"{THIS_DIR}/data/continua_lin.txt"

        # initialize Data and Dr16ExpectedFlux instances
        config = ConfigParser()
        config.read_dict({
            "data": desi_healpix_kwargs,
            "expected flux": {
                "iter out prefix": "iter_out_prefix",
                "out dir": f"{THIS_DIR}/results/",
                "num processors": 1,
            },
        })
        for key, value in defaults_dr16_expected_flux.items():
            if key not in config["expected flux"]:
                config["expected flux"][key] = str(value)
        for key, value in defaults_desi_healpix.items():
            if key not in config["data"]:
                config["data"][key] = str(value)
        data = DesiHealpix(config["data"])
        expected_flux = Dr16ExpectedFlux(config["expected flux"])

        # compute the forest continua
        for forest in data.forests:
            expected_flux.compute_continuum(forest)

        # save the results
        f = open(out_file, "w")
        f.write("# thingid cont[0] ... cont[N]\n")
        for forest in data.forests:
            f.write(f"{forest.los_id} ")
            if forest.continuum is not None:
                for item in forest.continuum:
                    f.write(f"{item} ")
            f.write("\n")
        f.close()

        # load expected forest continua
        continua = {}
        f = open(test_file)
        for line in f.readlines():
            if line.startswith("#"):
                continue
            cols = line.split()
            los_id = int(cols[0])
            if len(cols) == 1:
                continuum = None
            else:
                continuum = np.array([float(item) for item in cols[1:]])
            continua[los_id] = continuum
        f.close()

        # compare the results
        correct_forests = 0
        for forest in data.forests:
            if forest.continuum is None:
                if continua.get(forest.los_id) is not None:
                    print(f"For forest with los_id {forest.los_id}, new continuum "
                          "is None. Expected continua:")
                    print(continua.get(forest.los_id))
                self.assertTrue(continua.get(forest.los_id) is None)
            elif continua.get(forest.los_id) is None:
                self.assertTrue(forest.continuum is None)
            else:
                if not np.allclose(forest.continuum, continua.get(forest.los_id)):
                    print("Difference found in forest.continuum")
                    print(f"forest.los_id: {forest.los_id}")
                    print(f"result test are_close result-test")
                    for i1, i2 in zip(forest.continuum, continua.get(forest.los_id)):
                        print(i1, i2, np.isclose(i1, i2), i1-i2)
                self.assertTrue(
                    np.allclose(forest.continuum, continua.get(forest.los_id)))
            correct_forests += 1

        # check that we loaded all quasars
        self.assertTrue(correct_forests == len(continua))

    def test_dr16_expected_flux_compute_delta_stack(self):
        """Test method compute_delta_stack for class Dr16ExpectedFlux"""
        # setup Forest variables; case: logarithmic wavelength solution
        setup_forest("log", rebin=3)

        out_file = f"{THIS_DIR}/results/delta_stack_log.txt"
        test_file = f"{THIS_DIR}/data/delta_stack_log.txt"

        # initialize Data and Dr16ExpectedFlux instances
        config = ConfigParser()
        config.read_dict({
            "data": sdss_data_kwargs,
            "expected flux": {
                "iter out prefix": "iter_out_prefix",
                "out dir": f"{THIS_DIR}/results/",
                "num processors": 1
            },
        })
        for key, value in defaults_dr16_expected_flux.items():
            if key not in config["expected flux"]:
                config["expected flux"][key] = str(value)
        for key, value in defaults_sdss_data.items():
            if key not in config["data"]:
                config["data"][key] = str(value)
        data = SdssData(config["data"])
        expected_flux = Dr16ExpectedFlux(config["expected flux"])

        # compute the forest continua
        for forest in data.forests:
            expected_flux.compute_continuum(forest)

        # compute variance functions and statistics
        expected_flux.compute_delta_stack(data.forests)

        # save results
        f = open(out_file, "w")
        f.write("# log_lambda delta\n")
        for log_lambda in np.arange(3.5563025, 3.7123025 + 3e-4, 3e-4):
            f.write(f"{log_lambda} {expected_flux.get_stack_delta(log_lambda)}\n")
        f.close()

        # load expected delta stack
        expectations = np.genfromtxt(test_file, names=True)

        # compare with obtained results
        stack_delta = expected_flux.get_stack_delta(expectations["log_lambda"])
        if not np.allclose(stack_delta, expectations["delta"]):
            print(f"\nOriginal file: {test_file}")
            print(f"New file: {out_file}")
            print("Difference found in delta stack")
            print(f"result test are_close result-test")
            for i1, i2 in zip(stack_delta, expectations["delta"]):
                print(i1, i2, np.isclose(i1, i2), i1-i2)
        self.assertTrue(np.allclose(stack_delta, expectations["delta"]))

        # setup Forest variables; case: linear wavelength solution
        reset_forest()
        setup_forest("lin")

        out_file = f"{THIS_DIR}/results/delta_stack_lin.txt"
        test_file = f"{THIS_DIR}/data/delta_stack_lin.txt"

        # initialize Data and Dr16ExpectedFlux instances
        config = ConfigParser()
        config.read_dict({
            "data": desi_healpix_kwargs,
            "expected flux": {
                "iter out prefix": "iter_out_prefix",
                "out dir": f"{THIS_DIR}/results/",
                "num processors": 1,
            },
        })
        for key, value in defaults_dr16_expected_flux.items():
            if key not in config["expected flux"]:
                config["expected flux"][key] = str(value)
        for key, value in defaults_desi_healpix.items():
            if key not in config["data"]:
                config["data"][key] = str(value)
        data = DesiHealpix(config["data"])
        expected_flux = Dr16ExpectedFlux(config["expected flux"])

        # compute the forest continua
        for forest in data.forests:
            expected_flux.compute_continuum(forest)

        # compute variance functions and statistics
        expected_flux.compute_delta_stack(data.forests)

        # save results
        f = open(out_file, "w")
        f.write("# log_lambda delta\n")
        for log_lambda in np.arange(3.5563025, 3.7123025 + 3e-4, 3e-4):
            f.write(f"{log_lambda} {expected_flux.get_stack_delta(log_lambda)}\n")
        f.close()

        # load expected delta stack
        expectations = np.genfromtxt(test_file, names=True)

        # compare with obtained results
        stack_delta = expected_flux.get_stack_delta(expectations["log_lambda"])
        if not np.allclose(stack_delta, expectations["delta"]):
            print(f"\nOriginal file: {test_file}")
            print(f"New file: {out_file}")
            print("Difference found in delta stack")
            print(f"result test are_close result-test")
            for i1, i2 in zip(stack_delta, expectations["delta"]):
                print(i1, i2, np.isclose(i1, i2), i1-i2)
        self.assertTrue(np.allclose(stack_delta, expectations["delta"]))

    def test_dr16_expected_flux_compute_expected_flux(self):
        """Test method compute_var_stats for class Dr16ExpectedFlux"""
        # setup Forest variables; case: logarithmic wavelength solution
        setup_forest("log", rebin=3)

        out_file = f"{THIS_DIR}/results/Log/iter_out_prefix_compute_expected_flux_log.fits.gz"
        test_file = f"{THIS_DIR}/data/iter_out_prefix_compute_expected_flux_log.fits.gz"

        # initialize Data and Dr16ExpectedFlux instances
        config = ConfigParser()
        config.read_dict({
            "data": sdss_data_kwargs,
            "expected flux": {
                "iter out prefix": "iter_out_prefix_compute_expected_flux_log",
                "out dir": f"{THIS_DIR}/results/",
                "num processors": 1
            },
        })
        for key, value in defaults_dr16_expected_flux.items():
            if key not in config["expected flux"]:
                config["expected flux"][key] = str(value)
        for key, value in defaults_sdss_data.items():
            if key not in config["data"]:
                config["data"][key] = str(value)
        data = SdssData(config["data"])
        expected_flux = Dr16ExpectedFlux(config["expected flux"])

        # compute the expected flux
        expected_flux.compute_expected_flux(data.forests)

        # check the results
        for iteration in range(1, 5):
            self.compare_fits(
                test_file.replace(".fits", f"_iteration{iteration}.fits"),
                out_file.replace(".fits", f"_iteration{iteration}.fits"))
        self.compare_fits(test_file, out_file)

        # setup Forest variables; case: linear wavelength solution
        reset_forest()
        setup_forest("lin")

        out_file = f"{THIS_DIR}/results/Log/iter_out_prefix_compute_expected_flux_lin.fits.gz"
        test_file = f"{THIS_DIR}/data/iter_out_prefix_compute_expected_flux_lin.fits.gz"

        # initialize Data and Dr16ExpectedFlux instances
        config = ConfigParser()
        config.read_dict({
            "data": desi_healpix_kwargs,
            "expected flux": {
                "iter out prefix": "iter_out_prefix_compute_expected_flux_lin",
                "out dir": f"{THIS_DIR}/results/",
                "num processors": 1,
            },
        })
        for key, value in defaults_dr16_expected_flux.items():
            if key not in config["expected flux"]:
                config["expected flux"][key] = str(value)
        for key, value in defaults_desi_healpix.items():
            if key not in config["data"]:
                config["data"][key] = str(value)
        data = DesiHealpix(config["data"])
        expected_flux = Dr16ExpectedFlux(config["expected flux"])

        # compute the expected flux
        expected_flux.compute_expected_flux(data.forests)

        # check the results
        for iteration in range(1, 5):
            self.compare_fits(
                test_file.replace(".fits", f"_iteration{iteration}.fits"),
                out_file.replace(".fits", f"_iteration{iteration}.fits"))
        self.compare_fits(test_file, out_file)

    def test_dr16_expected_flux_compute_mean_cont_lin(self):
        """Test method compute_mean_cont_lin for class Dr16ExpectedFlux"""
        # setup Forest variables; case: logarithmic wavelength solution
        setup_forest("lin")

        out_file = f"{THIS_DIR}/results/mean_cont_lin.txt"
        test_file = f"{THIS_DIR}/data/mean_cont_lin.txt"

        # initialize Data and Dr16ExpectedFlux instances
        config = ConfigParser()
        config.read_dict({
            "data": desi_healpix_kwargs,
            "expected flux": {
                "iter out prefix": "iter_out_prefix",
                "out dir": f"{THIS_DIR}/results/",
                "num processors": 1,
            },
        })
        for key, value in defaults_dr16_expected_flux.items():
            if key not in config["expected flux"]:
                config["expected flux"][key] = str(value)
        for key, value in defaults_desi_healpix.items():
            if key not in config["data"]:
                config["data"][key] = str(value)
        data = DesiHealpix(config["data"])
        expected_flux = Dr16ExpectedFlux(config["expected flux"])

        # compute the forest continua
        for forest in data.forests:
            expected_flux.compute_continuum(forest)

        # compute mean quasar continuum
        expected_flux.compute_mean_cont(data.forests)

        # save results
        f = open(out_file, "w")
        f.write("# log_lambda mean_cont\n")
        for log_lambda in np.arange(3.0171, 3.079 + 3e-4, 3e-4):
            f.write(f"{log_lambda} {expected_flux.get_mean_cont(log_lambda)}\n")
        f.close()

        # load the expected results
        expectations = np.genfromtxt(test_file, names=True)

        # compare with obtained results
        mean_cont = expected_flux.get_mean_cont(expectations["log_lambda"])
        if not np.allclose(mean_cont, expectations["mean_cont"]):
            print(f"\nOriginal file: {test_file}")
            print(f"New file: {out_file}")
            print("Difference found in mean_cont")
            print(f"result test are_close result-test")
            for i1, i2 in zip(mean_cont, expectations["mean_cont"]):
                print(i1, i2, np.isclose(i1, i2), i1-i2)
        self.assertTrue(np.allclose(mean_cont, expectations["mean_cont"]))

    def test_dr16_expected_flux_compute_mean_cont_log(self):
        """Test method compute_mean_cont_log for class Dr16ExpectedFlux"""
        # setup Forest variables; case: logarithmic wavelength solution
        setup_forest("log", rebin=3)

        out_file = f"{THIS_DIR}/results/mean_cont_log.txt"
        test_file = f"{THIS_DIR}/data/mean_cont_log.txt"

        # initialize Data and Dr16ExpectedFlux instances
        config = ConfigParser()
        config.read_dict({
            "data": sdss_data_kwargs,
            "expected flux": {
                "iter out prefix": "iter_out_prefix",
                "out dir": f"{THIS_DIR}/results/",
                "num processors": 1
            },
        })
        for key, value in defaults_dr16_expected_flux.items():
            if key not in config["expected flux"]:
                config["expected flux"][key] = str(value)
        for key, value in defaults_sdss_data.items():
            if key not in config["data"]:
                config["data"][key] = str(value)
        data = SdssData(config["data"])
        expected_flux = Dr16ExpectedFlux(config["expected flux"])

        # compute the forest continua
        for forest in data.forests:
            expected_flux.compute_continuum(forest)

        # compute mean quasar continuum
        expected_flux.compute_mean_cont(data.forests)

        # save results
        f = open(out_file, "w")
        f.write("# log_lambda mean_cont\n")
        for log_lambda in np.arange(3.0171, 3.079 + 3e-4, 3e-4):
            f.write(f"{log_lambda} {expected_flux.get_mean_cont(log_lambda)}\n")
        f.close()

        # load the expected results
        expectations = np.genfromtxt(test_file, names=True)

        # compare with obtained results
        mean_cont = expected_flux.get_mean_cont(expectations["log_lambda"])
        if not np.allclose(mean_cont, expectations["mean_cont"]):
            print(f"\nOriginal file: {test_file}")
            print(f"New file: {out_file}")
            print("Difference found in mean_cont")
            print(f"result test are_close result-test")
            for i1, i2 in zip(mean_cont, expectations["mean_cont"]):
                print(i1, i2, np.isclose(i1, i2), i1-i2)
        self.assertTrue(np.allclose(mean_cont, expectations["mean_cont"]))

    def test_dr16_expected_flux_compute_var_stats(self):
        """Test method compute_var_stats for class Dr16ExpectedFlux"""
        # setup Forest variables; case: logarithmic wavelength solution
        setup_forest("log", rebin=3)

        out_file = f"{THIS_DIR}/results/var_stats_log.txt"
        test_file = f"{THIS_DIR}/data/var_stats_log.txt"

        # initialize Data and Dr16ExpectedFlux instances
        config = ConfigParser()
        config.read_dict({
            "data": sdss_data_kwargs,
            "expected flux": {
                "iter out prefix": "iter_out_prefix",
                "out dir": f"{THIS_DIR}/results/",
                "num processors": 1
            },
        })
        for key, value in defaults_dr16_expected_flux.items():
            if key not in config["expected flux"]:
                config["expected flux"][key] = str(value)
        for key, value in defaults_sdss_data.items():
            if key not in config["data"]:
                config["data"][key] = str(value)
        data = SdssData(config["data"])
        expected_flux = Dr16ExpectedFlux(config["expected flux"])

        # compute the forest continua
        for forest in data.forests:
            expected_flux.compute_continuum(forest)

        # compute variance functions and statistics
        expected_flux.compute_var_stats(data.forests)

        # save results
        f = open(out_file, "w")
        f.write("#log_lambda eta var_lss fudge num_pixels valid_fit\n")
        for log_lambda in expected_flux.log_lambda_var_func_grid:
            f.write(f"{log_lambda} ")
            f.write(f"{expected_flux.get_eta(log_lambda)} ")
            f.write(f"{expected_flux.get_var_lss(log_lambda)} ")
            f.write(f"{expected_flux.get_fudge(log_lambda)} ")
            f.write(f"{expected_flux.get_num_pixels(log_lambda)} ")
            f.write(f"{expected_flux.get_valid_fit(log_lambda)} ")
            f.write("\n")
        f.close()

        # load the expected results
        expectations = np.genfromtxt(test_file, names=True)

        # compare with obtained results
        eta = expected_flux.get_eta(expectations["log_lambda"])
        var_lss = expected_flux.get_var_lss(expectations["log_lambda"])
        fudge = expected_flux.get_fudge(expectations["log_lambda"])
        num_pixels = expected_flux.get_num_pixels(expectations["log_lambda"])
        valid_fit = expected_flux.get_valid_fit(expectations["log_lambda"])
        self.assertTrue(np.allclose(eta, expectations["eta"]))
        self.assertTrue(np.allclose(var_lss, expectations["var_lss"]))
        self.assertTrue(np.allclose(fudge, expectations["fudge"]))
        self.assertTrue(np.allclose(num_pixels, expectations["num_pixels"]))
        self.assertTrue(np.allclose(valid_fit, expectations["valid_fit"]))
        # setup Forest variables; case: linear wavelength solution
        reset_forest()
        setup_forest("lin")

        out_file = f"{THIS_DIR}/results/var_stats_lin.txt"
        test_file = f"{THIS_DIR}/data/var_stats_lin.txt"

        # initialize Data and Dr16ExpectedFlux instances
        config = ConfigParser()
        config.read_dict({
            "data": desi_healpix_kwargs,
            "expected flux": {
                "iter out prefix": "iter_out_prefix",
                "out dir": f"{THIS_DIR}/results/",
                "num processors": 1,
            },
        })
        for key, value in defaults_dr16_expected_flux.items():
            if key not in config["expected flux"]:
                config["expected flux"][key] = str(value)
        for key, value in defaults_desi_healpix.items():
            if key not in config["data"]:
                config["data"][key] = str(value)
        data = DesiHealpix(config["data"])
        expected_flux = Dr16ExpectedFlux(config["expected flux"])

        # compute the forest continua
        for forest in data.forests:
            expected_flux.compute_continuum(forest)

        # compute variance functions and statistics
        expected_flux.compute_var_stats(data.forests)

        # save results
        f = open(out_file, "w")
        f.write("#log_lambda eta var_lss fudge num_pixels valid_fit\n")
        for log_lambda in expected_flux.log_lambda_var_func_grid:
            f.write(f"{log_lambda} ")
            f.write(f"{expected_flux.get_eta(log_lambda)} ")
            f.write(f"{expected_flux.get_var_lss(log_lambda)} ")
            f.write(f"{expected_flux.get_fudge(log_lambda)} ")
            f.write(f"{expected_flux.get_num_pixels(log_lambda)} ")
            f.write(f"{expected_flux.get_valid_fit(log_lambda)} ")
            f.write("\n")
        f.close()

        # load the expected results
        expectations = np.genfromtxt(test_file, names=True)

        # compare with obtained results
        eta = expected_flux.get_eta(expectations["log_lambda"])
        var_lss = expected_flux.get_var_lss(expectations["log_lambda"])
        fudge = expected_flux.get_fudge(expectations["log_lambda"])
        num_pixels = expected_flux.get_num_pixels(expectations["log_lambda"])
        valid_fit = expected_flux.get_valid_fit(expectations["log_lambda"])
        self.assertTrue(np.allclose(eta, expectations["eta"]))
        self.assertTrue(np.allclose(var_lss, expectations["var_lss"]))
        self.assertTrue(np.allclose(fudge, expectations["fudge"]))
        self.assertTrue(np.allclose(num_pixels, expectations["num_pixels"]))
        self.assertTrue(np.allclose(valid_fit, expectations["valid_fit"]))

    def test_dr16_expected_flux_parse_config(self):
        """Test method __parse_config for class Dr16ExpectedFlux"""
        # create a Dr16ExpectedFlux with missing ExpectedFlux Options
        config = ConfigParser()
        config.read_dict({"expected_flux": {
        }})
        expected_message = (
            "Missing argument 'out dir' required by ExpectedFlux"
        )
        with self.assertRaises(ExpectedFluxError) as context_manager:
            Dr16ExpectedFlux(config["expected_flux"])
        self.compare_error_message(context_manager, expected_message)

        # create a Dr16ExpectedFlux with missing iter_out_prefix
        config = ConfigParser()
        config.read_dict({"expected_flux": {
            "out dir": f"{THIS_DIR}/results/",
            "num processors": 1
        }})
        expected_message = (
            "Missing argument 'iter out prefix' required by Dr16ExpectedFlux"
        )
        with self.assertRaises(ExpectedFluxError) as context_manager:
            Dr16ExpectedFlux(config["expected_flux"])
        self.compare_error_message(context_manager, expected_message)

        # create a Dr16ExpectedFlux with invalid iter_out_prefix
        config = ConfigParser()
        config.read_dict(
            {"expected flux": {
                "iter out prefix": f"{THIS_DIR}/results/iter_out_prefix",
                "out dir": f"{THIS_DIR}/results/",
                "num processors": 1
            }})
        for key, value in defaults_dr16_expected_flux.items():
            if key not in config["expected flux"]:
                config["expected flux"][key] = str(value)
        expected_message = (
            "Error constructing Dr16ExpectedFlux. 'iter out prefix' should not "
            f"incude folders. Found: {THIS_DIR}/results/iter_out_prefix")
        with self.assertRaises(ExpectedFluxError) as context_manager:
            Dr16ExpectedFlux(config["expected flux"])
        self.compare_error_message(context_manager, expected_message)

        # create a Dr16ExpectedFlux with missing 'limit eta'
        config = ConfigParser()
        config.read_dict({"expected_flux": {
            "iter out prefix": f"iter_out_prefix",
            "out dir": f"{THIS_DIR}/results/",
            "num processors": 1
        }})
        expected_message = (
            "Missing argument 'limit eta' required by Dr16ExpectedFlux"
        )
        with self.assertRaises(ExpectedFluxError) as context_manager:
            Dr16ExpectedFlux(config["expected_flux"])
        self.compare_error_message(context_manager, expected_message)

        # create a Dr16ExpectedFlux with missing 'limit var lss'
        config = ConfigParser()
        config.read_dict({"expected_flux": {
            "iter out prefix": f"iter_out_prefix",
            "out dir": f"{THIS_DIR}/results/",
            "num processors": 1,
            "limit eta": "0.0, 1.90",
        }})
        expected_message = (
            "Missing argument 'limit var lss' required by Dr16ExpectedFlux"
        )
        with self.assertRaises(ExpectedFluxError) as context_manager:
            Dr16ExpectedFlux(config["expected_flux"])
        self.compare_error_message(context_manager, expected_message)

        # create a Dr16ExpectedFlux with missing min_qso_in_fit
        config = ConfigParser()
        config.read_dict({"expected_flux": {
            "iter out prefix": f"iter_out_prefix",
            "out dir": f"{THIS_DIR}/results/",
            "num processors": 1,
            "limit eta": "0.0, 1.90",
            "limit var lss": "0.0, 1.90",
        }})
        expected_message = (
            "Missing argument 'min num qso in fit' required by Dr16ExpectedFlux"
        )
        with self.assertRaises(ExpectedFluxError) as context_manager:
            Dr16ExpectedFlux(config["expected_flux"])
        self.compare_error_message(context_manager, expected_message)

        # create a Dr16ExpectedFlux with missing num_bins_vairance
        config = ConfigParser()
        config.read_dict({"expected_flux": {
            "iter out prefix": f"iter_out_prefix",
            "out dir": f"{THIS_DIR}/results/",
            "min num qso in fit": 0,
            "num processors": 1,
            "limit eta": "0.0, 1.90",
            "limit var lss": "0.0, 1.90",
        }})
        expected_message = (
            "Missing argument 'num bins variance' required by Dr16ExpectedFlux"
        )
        with self.assertRaises(ExpectedFluxError) as context_manager:
            Dr16ExpectedFlux(config["expected_flux"])
        self.compare_error_message(context_manager, expected_message)

        # create a Dr16ExpectedFlux with missing num_iterations
        config = ConfigParser()
        config.read_dict({"expected_flux": {
            "iter out prefix": f"iter_out_prefix",
            "out dir": f"{THIS_DIR}/results/",
            "min num qso in fit": 0,
            "num processors": 1,
            "limit eta": "0.0, 1.90",
            "limit var lss": "0.0, 1.90",
            "num bins variance": 20,
        }})
        expected_message = (
            "Missing argument 'num iterations' required by Dr16ExpectedFlux"
        )
        with self.assertRaises(ExpectedFluxError) as context_manager:
            Dr16ExpectedFlux(config["expected_flux"])
        self.compare_error_message(context_manager, expected_message)

        # create a Dr16ExpectedFlux with missing order
        config = ConfigParser()
        config.read_dict({"expected_flux": {
            "iter out prefix": f"iter_out_prefix",
            "out dir": f"{THIS_DIR}/results/",
            "min num qso in fit": 0,
            "num processors": 1,
            "limit eta": "0.0, 1.90",
            "limit var lss": "0.0, 1.90",
            "num bins variance": 20,
            "num iterations": 5,
        }})
        expected_message = (
            "Missing argument 'order' required by Dr16ExpectedFlux"
        )
        with self.assertRaises(ExpectedFluxError) as context_manager:
            Dr16ExpectedFlux(config["expected_flux"])
        self.compare_error_message(context_manager, expected_message)

        # create a Dr16ExpectedFlux with missing use_constant_weight
        config = ConfigParser()
        config.read_dict({"expected_flux": {
            "iter out prefix": f"iter_out_prefix",
            "out dir": f"{THIS_DIR}/results/",
            "min num qso in fit": 0,
            "num processors": 1,
            "limit eta": "0.0, 1.90",
            "limit var lss": "0.0, 1.90",
            "num bins variance": 20,
            "num iterations": 5,
            "order": 1,
        }})
        expected_message = (
            "Missing argument 'use constant weight' required by Dr16ExpectedFlux"
        )
        with self.assertRaises(ExpectedFluxError) as context_manager:
            Dr16ExpectedFlux(config["expected_flux"])
        self.compare_error_message(context_manager, expected_message)

        # create a Dr16ExpectedFlux with missing use_ivar_as_weight
        config = ConfigParser()
        config.read_dict({"expected_flux": {
            "iter out prefix": f"iter_out_prefix",
            "out dir": f"{THIS_DIR}/results/",
            "min num qso in fit": 0,
            "num processors": 1,
            "limit eta": "0.0, 1.90",
            "limit var lss": "0.0, 1.90",
            "num bins variance": 20,
            "num iterations": 5,
            "order": 1,
            "use constant weight": False,
        }})
        expected_message = (
            "Missing argument 'use ivar as weight' required by Dr16ExpectedFlux"
        )
        with self.assertRaises(ExpectedFluxError) as context_manager:
            Dr16ExpectedFlux(config["expected_flux"])
        self.compare_error_message(context_manager, expected_message)


        setup_forest("log", rebin=3)
        # create a Dr16ExpectedFlux instance; case: limit eta and limit var_lss with ()
        config = ConfigParser()
        config.read_dict({"expected_flux": {
            "iter out prefix": f"iter_out_prefix",
            "out dir": f"{THIS_DIR}/results/",
            "min num qso in fit": 0,
            "num processors": 1,
            "limit eta": "(0.0, 1.90)",
            "limit var lss": "(0.5, 1.40)",
            "num bins variance": 20,
            "num iterations": 5,
            "order": 1,
            "use constant weight": False,
            "use ivar as weight": False,
        }})
        expected_flux = Dr16ExpectedFlux(config["expected_flux"])
        self.assertTrue(np.allclose(expected_flux.limit_eta, (0.0, 1.9)))
        self.assertTrue(np.allclose(expected_flux.limit_var_lss, (0.5, 1.4)))

        # create a Dr16ExpectedFlux instance; case: limit eta and limit var_lss with []
        config = ConfigParser()
        config.read_dict({"expected_flux": {
            "iter out prefix": f"iter_out_prefix",
            "out dir": f"{THIS_DIR}/results/",
            "min num qso in fit": 0,
            "num processors": 1,
            "limit eta": "[0.0, 1.90]",
            "limit var lss": "[0.5, 1.40]",
            "num bins variance": 20,
            "num iterations": 5,
            "order": 1,
            "use constant weight": False,
            "use ivar as weight": False,
        }})
        expected_flux = Dr16ExpectedFlux(config["expected_flux"])
        self.assertTrue(np.allclose(expected_flux.limit_eta, (0.0, 1.9)))
        self.assertTrue(np.allclose(expected_flux.limit_var_lss, (0.5, 1.4)))

        # create a Dr16ExpectedFlux instance; case: limit eta and limit var_lss
        # without parenthesis
        config = ConfigParser()
        config.read_dict({"expected_flux": {
            "iter out prefix": f"iter_out_prefix",
            "out dir": f"{THIS_DIR}/results/",
            "min num qso in fit": 0,
            "num processors": 1,
            "limit eta": "0.0, 1.90",
            "limit var lss": "0.5, 1.40",
            "num bins variance": 20,
            "num iterations": 5,
            "order": 1,
            "use constant weight": False,
            "use ivar as weight": False,
        }})
        expected_flux = Dr16ExpectedFlux(config["expected_flux"])
        self.assertTrue(np.allclose(expected_flux.limit_eta, (0.0, 1.9)))
        self.assertTrue(np.allclose(expected_flux.limit_var_lss, (0.5, 1.4)))

    def test_dr16_expected_flux_populate_los_ids(self):
        """Test method populate_los_ids for class Dr16ExpectedFlux"""
        # setup Forest variables; case: logarithmic wavelength solution
        setup_forest("log", rebin=3)

        # initialize Data and Dr16ExpectedFlux instances
        config = ConfigParser()
        config.read_dict({
            "data": sdss_data_kwargs,
            "expected flux": {
                "iter out prefix": "iter_out_prefix_log",
                "out dir": f"{THIS_DIR}/results/",
                "num processors": 1
            },
        })
        for key, value in defaults_dr16_expected_flux.items():
            if key not in config["expected flux"]:
                config["expected flux"][key] = str(value)
        for key, value in defaults_sdss_data.items():
            if key not in config["data"]:
                config["data"][key] = str(value)
        data = SdssData(config["data"])
        expected_flux = Dr16ExpectedFlux(config["expected flux"])

        # compute the forest continua
        for forest in data.forests:
            expected_flux.compute_continuum(forest)

        # compute variance functions and statistics
        expected_flux.compute_delta_stack(data.forests)

        # save iter_out_prefix for iteration 0
        expected_flux.populate_los_ids(data.forests)

    def test_dr16_expected_flux_save_iteration_step(self):
        """Test method save_iteration_step for class Dr16ExpectedFlux"""
        # setup Forest variables; case: logarithmic wavelength solution
        setup_forest("log", rebin=3)

        out_file = f"{THIS_DIR}/results/Log/iter_out_prefix_log_iteration1.fits.gz"
        out_file2 = f"{THIS_DIR}/results/Log/iter_out_prefix_log.fits.gz"
        test_file = f"{THIS_DIR}/data/iter_out_prefix_log_iteration1.fits.gz"
        test_file2 = f"{THIS_DIR}/data/iter_out_prefix_log.fits.gz"

        # initialize Data and Dr16ExpectedFlux instances
        config = ConfigParser()
        config.read_dict({
            "data": sdss_data_kwargs,
            "expected flux": {
                "iter out prefix": "iter_out_prefix_log",
                "out dir": f"{THIS_DIR}/results/",
                "num processors": 1
            },
        })
        for key, value in defaults_dr16_expected_flux.items():
            if key not in config["expected flux"]:
                config["expected flux"][key] = str(value)
        for key, value in defaults_sdss_data.items():
            if key not in config["data"]:
                config["data"][key] = str(value)
        data = SdssData(config["data"])
        expected_flux = Dr16ExpectedFlux(config["expected flux"])

        # compute the forest continua
        for forest in data.forests:
            expected_flux.compute_continuum(forest)

        # compute variance functions and statistics
        expected_flux.compute_delta_stack(data.forests)

        # save iter_out_prefix for iteration 0
        expected_flux.save_iteration_step(0)
        self.compare_fits(test_file, out_file)

        # save iter_out_prefix for final iteration
        expected_flux.save_iteration_step(-1)
        self.compare_fits(test_file2, out_file2)

        # setup Forest variables; case: linear wavelength solution
        reset_forest()
        setup_forest("lin")

        out_file = f"{THIS_DIR}/results/Log/iter_out_prefix_lin_iteration1.fits.gz"
        out_file2 = f"{THIS_DIR}/results/Log/iter_out_prefix_lin.fits.gz"
        test_file = f"{THIS_DIR}/data/iter_out_prefix_lin_iteration1.fits.gz"
        test_file2 = f"{THIS_DIR}/data/iter_out_prefix_lin.fits.gz"

        # initialize Data and Dr16ExpectedFlux instances
        config = ConfigParser()
        config.read_dict({
            "data": desi_healpix_kwargs,
            "expected flux": {
                "iter out prefix": "iter_out_prefix_lin",
                "out dir": f"{THIS_DIR}/results/",
                "num processors": 1,
            },
        })
        for key, value in defaults_dr16_expected_flux.items():
            if key not in config["expected flux"]:
                config["expected flux"][key] = str(value)
        for key, value in defaults_desi_healpix.items():
            if key not in config["data"]:
                config["data"][key] = str(value)
        data = DesiHealpix(config["data"])
        expected_flux = Dr16ExpectedFlux(config["expected flux"])

        # compute the forest continua
        for forest in data.forests:
            expected_flux.compute_continuum(forest)

        # compute variance functions and statistics
        expected_flux.compute_delta_stack(data.forests)

        # save iter_out_prefix for iteration 0
        expected_flux.save_iteration_step(0)
        self.compare_fits(test_file, out_file)

        # save iter_out_prefix for final iteration
        expected_flux.save_iteration_step(-1)
        self.compare_fits(test_file2, out_file2)

    def test_expected_flux(self):
        """Test Abstract class ExpectedFlux

        Load an ExpectedFlux instance.
        """
        # initialize ExpectedFlux instance
        config = ConfigParser()
        config.read_dict({
            "expected flux": {
                "out dir": f"{THIS_DIR}/results/",
                "num processors": 1
            },
        })
        expected_flux = ExpectedFlux(config["expected flux"])

        # compute_expected_flux should not be defined
        expected_message = ("Function 'compute_expected_flux' was not "
                            "overloaded by child class")
        with self.assertRaises(ExpectedFluxError) as context_manager:
            expected_flux.compute_expected_flux([])
        self.compare_error_message(context_manager, expected_message)

        forest = copy.deepcopy(forest1)
        self.assertTrue(forest.deltas is None)

        # los_id not in dictionary: extract deltas does nothing
        expected_flux.extract_deltas(forest)
        self.assertTrue(forest.deltas is None)

        # los_id in dictionary: extract deltas
        expected_flux.los_ids = {
            forest1.los_id: {
                "mean expected flux": np.ones_like(forest1.flux),
                "weights": np.ones_like(forest1.flux)
            }
        }
        expected_flux.extract_deltas(forest)
        self.assertTrue(all(forest.deltas == np.zeros_like(forest1.flux)))

    def test_expected_flux_parse_config(self):
        """Test method __parse_config for class ExpectedFlux"""
        # create a ExpectedFlux with missing out_dir
        config = ConfigParser()
        config.read_dict({"expected_flux": {
        }})
        expected_message = (
            "Missing argument 'out dir' required by ExpectedFlux"
        )
        with self.assertRaises(ExpectedFluxError) as context_manager:
            ExpectedFlux(config["expected_flux"])
        self.compare_error_message(context_manager, expected_message)

        # create a ExpectedFlux with missing num_processors
        config = ConfigParser()
        config.read_dict({"expected_flux": {
            "out dir": f"{THIS_DIR}/results/",
        }})
        expected_message = (
            "Missing argument 'num processors' required by ExpectedFlux"
        )
        with self.assertRaises(ExpectedFluxError) as context_manager:
            ExpectedFlux(config["expected_flux"])
        self.compare_error_message(context_manager, expected_message)

    def test_true_continuum(self):
        """Test constructor for class TrueContinuum

        Load a TrueContinuum instance.
        """
        config = ConfigParser()
        config.read_dict({
                "expected flux": {
                     "input directory": f"{THIS_DIR}/data",
                     "iter out prefix": f"{THIS_DIR}/results/iter_out_prefix",
                     "out dir": f"{THIS_DIR}/results",
                     "num processors": 1,
                }})
        for key, value in defaults_true_continuum.items():
            if key not in config["expected flux"]:
                config["expected flux"][key] = str(value)
        # this should raise an error as iter out prefix should not have a folder
        with self.assertRaises(ExpectedFluxError) as context_manager:
            expected_flux = TrueContinuum(config["expected flux"])
        expected_message = (
            "Error constructing TrueContinuum. 'iter out prefix' should not incude folders. Found: "
            )
        self.compare_error_message(context_manager, expected_message, startswith=True)

        config = ConfigParser()
        config.read_dict(
            {"expected flux": {
                "input directory": f"{THIS_DIR}/data",
                "iter out prefix": "iter_out_prefix",
                "out dir": f"{THIS_DIR}/results/",
                "num processors": 1,
            }})
        for key, value in defaults_true_continuum.items():
            if key not in config["expected flux"]:
                config["expected flux"][key] = str(value)
        # this should also raise an error as Forest variables are not defined
        with self.assertRaises(ExpectedFluxError) as context_manager:
            expected_flux = TrueContinuum(config["expected flux"])
        expected_message = (
            "Forest class variables need to be set before initializing variables here."
        )
        self.compare_error_message(context_manager, expected_message)

        # setup Forest variables; case: logarithmic wavelength solution
        setup_forest("log", rebin=3)
        expected_flux = TrueContinuum(config["expected flux"])

        self.assertTrue(isinstance(expected_flux.get_var_lss, interp1d))

        # setup Forest variables; case: linear wavelength solution
        reset_forest()
        setup_forest("lin", pixel_step=2.4)
        expected_flux = TrueContinuum(config["expected flux"])

        self.assertTrue(isinstance(expected_flux.get_var_lss, interp1d))

        # Assert invalid binning raises ExpectedFluxError
        reset_forest()
        setup_forest("lin", pixel_step=0.4)
        with self.assertRaises(ExpectedFluxError) as context_manager:
            expected_flux = TrueContinuum(config["expected flux"])
        expected_message = (
            "Couldn't find compatible raw satistics file. Provide a custom one using"
            " 'raw statistics file' field."
            )
        self.compare_error_message(context_manager, expected_message)

    def test_true_continuum_read_raw_statistics(self):
        """Test reading raw statistics files"""
        # setup Forest variables; case: linear wavelength solution
        setup_forest("lin", pixel_step=2.4)

        out_file = f"{THIS_DIR}/results/true_continuum_raw_stats_lin.txt"
        test_file = f"{THIS_DIR}/data/true_continuum_raw_stats_lin.txt"

        # initialize Data and Dr16ExpectedFlux instances
        config = ConfigParser()
        config.read_dict({
            "data": desi_mock_data_kwargs,
            "expected flux": {
                "type": "TrueContinuum",
                "input directory": f"{THIS_DIR}/data/data",
                "iter out prefix": "iter_out_prefix",
                "out dir": f"{THIS_DIR}/results/",
                "num processors": 1,
            },
        })

        for key, value in defaults_true_continuum.items():
            if key not in config["expected flux"]:
                config["expected flux"][key] = str(value)
        for key, value in defaults_desisim_data.items():
            if key not in config["data"]:
                config["data"][key] = str(value)
        expected_flux = TrueContinuum(config["expected flux"])

        # save results
        f = open(out_file, "w")
        f.write("# log_lambda var_lss mean_flux\n")
        for log_lambda in np.arange(3.0171, 3.079 + 3e-4, 3e-4):
            f.write(f"{log_lambda} {expected_flux.get_var_lss(log_lambda)} "
                    f"{expected_flux.get_mean_flux(log_lambda)}\n")
        f.close()

        # load the expected results
        expectations = np.genfromtxt(test_file, names=True)

        # compare var_lss data with obtained results
        var_lss = expected_flux.get_var_lss(expectations["log_lambda"])
        if not np.allclose(var_lss, expectations["var_lss"]):
            print(f"\nOriginal file: {test_file}")
            print(f"New file: {out_file}")
            print("Difference found in var_lss")
            print(f"result test are_close result-test")
            for i1, i2 in zip(mean_cont, expectations["var_lss"]):
                print(i1, i2, np.isclose(i1, i2), i1-i2)
        self.assertTrue(np.allclose(var_lss, expectations["var_lss"]))

        # compare mean_flux data with obtained results
        mean_flux = expected_flux.get_mean_flux(expectations["log_lambda"])
        if not np.allclose(mean_flux, expectations["mean_flux"]):
            print(f"\nOriginal file: {test_file}")
            print(f"New file: {out_file}")
            print("Difference found in mean_flux")
            print(f"result test are_close result-test")
            for i1, i2 in zip(mean_cont, expectations["mean_flux"]):
                print(i1, i2, np.isclose(i1, i2), i1-i2)
        self.assertTrue(np.allclose(mean_flux, expectations["mean_flux"]))

        # setup Forest variables; case: log wavelength solution
        reset_forest()
        setup_forest("log", rebin=3)

        out_file = f"{THIS_DIR}/results/true_continuum_raw_stats_log.txt"
        test_file = f"{THIS_DIR}/data/true_continuum_raw_stats_log.txt"

        # initialize Data and Dr16ExpectedFlux instances
        config = ConfigParser()
        config.read_dict({
            "data": {**desi_mock_data_kwargs, **{"wave solution": "log"}},
            "expected flux": {
                "type": "TrueContinuum",
                "input directory": f"{THIS_DIR}/data/data",
                "iter out prefix": "iter_out_prefix",
                "num processors": 1,
                "out dir": f"{THIS_DIR}/results/",
            },
        })

        for key, value in defaults_true_continuum.items():
            if key not in config["expected flux"]:
                config["expected flux"][key] = str(value)
        for key, value in defaults_desisim_data.items():
            if key not in config["data"]:
                config["data"][key] = str(value)
        expected_flux = TrueContinuum(config["expected flux"])

        # save results
        f = open(out_file, "w")
        f.write("# log_lambda var_lss mean_flux\n")
        for log_lambda in np.arange(3.0171, 3.079 + 3e-4, 3e-4):
            f.write(f"{log_lambda} {expected_flux.get_var_lss(log_lambda)} "
                    f"{expected_flux.get_mean_flux(log_lambda)}\n")
        f.close()

        # load the expected results
        expectations = np.genfromtxt(test_file, names=True)

        # compare var_lss data with obtained results
        var_lss = expected_flux.get_var_lss(expectations["log_lambda"])
        if not np.allclose(var_lss, expectations["var_lss"]):
            print(f"\nOriginal file: {test_file}")
            print(f"New file: {out_file}")
            print("Difference found in var_lss")
            print(f"result test are_close result-test")
            for i1, i2 in zip(mean_cont, expectations["var_lss"]):
                print(i1, i2, np.isclose(i1, i2), i1-i2)
        self.assertTrue(np.allclose(var_lss, expectations["var_lss"]))

        # compare mean_flux data with obtained results
        mean_flux = expected_flux.get_mean_flux(expectations["log_lambda"])
        if not np.allclose(mean_flux, expectations["mean_flux"]):
            print(f"\nOriginal file: {test_file}")
            print(f"New file: {out_file}")
            print("Difference found in mean_flux")
            print(f"result test are_close result-test")
            for i1, i2 in zip(mean_cont, expectations["mean_flux"]):
                print(i1, i2, np.isclose(i1, i2), i1-i2)
        self.assertTrue(np.allclose(mean_flux, expectations["mean_flux"]))


    def test_true_continuum_read_true_continuum(self):
        """Test reading true continuum from mocks"""
        # setup Forest variables; case: linear wavelength solution
        setup_forest("lin", pixel_step=2.4)

        out_file = f"{THIS_DIR}/results/continua_true_lin.txt"
        test_file = f"{THIS_DIR}/data/continua_true_lin.txt"

        # initialize Data and Dr16ExpectedFlux instances
        config = ConfigParser()
        config.read_dict({
            "data": desi_mock_data_kwargs,
            "expected flux": {
                "type": "TrueContinuum",
                "input directory": f"{THIS_DIR}/data",
                "iter out prefix": "iter_out_prefix",
                "out dir": f"{THIS_DIR}/results/",
                "num processors": 1,
            },
        })

        for key, value in defaults_true_continuum.items():
            if key not in config["expected flux"]:
                config["expected flux"][key] = str(value)
        for key, value in defaults_desisim_data.items():
            if key not in config["data"]:
                config["data"][key] = str(value)
        data = DesisimMocks(config["data"])
        expected_flux = TrueContinuum(config["expected flux"])

        # save the results
        f = open(out_file, "w")
        f.write("# thingid cont[0] ... cont[N]\n")
        for forest in data.forests:
            expected_flux.read_true_continuum(forest)
            f.write(f"{forest.los_id} ")
            if forest.continuum is not None:
                for item in forest.continuum:
                    f.write(f"{item} ")
            f.write("\n")
        f.close()

        # load test results
        continua = {}
        f = open(test_file)
        for line in f.readlines():
            if line.startswith("#"):
                continue
            cols = line.split()
            los_id = int(cols[0])
            if len(cols) == 1:
                continuum = None
            else:
                continuum = np.array([float(item) for item in cols[1:]])
            continua[los_id] = continuum
        f.close()

        # compare the results
        correct_forests = 0
        for forest in data.forests:
            if forest.continuum is None:
                if continua.get(forest.los_id) is not None:
                    print(f"For forest with los_id {forest.los_id}, new continuum "
                          "is None. Expected continua:")
                    print(continua.get(forest.los_id))
                self.assertTrue(continua.get(forest.los_id) is None)
            elif continua.get(forest.los_id) is None:
                self.assertTrue(forest.continuum is None)
            else:
                if not np.allclose(forest.continuum, continua.get(forest.los_id)):
                    print("Difference found in forest.continuum")
                    print(f"forest.los_id: {forest.los_id}")
                    print(f"result test are_close result-test")
                    for i1, i2 in zip(forest.continuum, continua.get(forest.los_id)):
                        print(i1, i2, np.isclose(i1, i2), i1-i2)
                self.assertTrue(
                    np.allclose(forest.continuum, continua.get(forest.los_id)))
            correct_forests += 1

        # check that we loaded all quasars
        self.assertTrue(correct_forests == len(continua))

        # setup Forest variables; case: log wavelength solution
        setup_forest("log", rebin=3)

        out_file = f"{THIS_DIR}/results/continua_true_log.txt"
        test_file = f"{THIS_DIR}/data/continua_true_log.txt"

        # initialize Data and Dr16ExpectedFlux instances
        config = ConfigParser()
        config.read_dict({
            "data": {**desi_mock_data_kwargs, **{"wave solution": "log"}},
            "expected flux": {
                "type": "TrueContinuum",
                "input directory": f"{THIS_DIR}/data",
                "iter out prefix": "iter_out_prefix",
                "out dir": f"{THIS_DIR}/results/",
                "num processors": 1,
            },
        })

        for key, value in defaults_true_continuum.items():
            if key not in config["expected flux"]:
                config["expected flux"][key] = str(value)
        for key, value in defaults_desisim_data.items():
            if key not in config["data"]:
                config["data"][key] = str(value)
        data = DesisimMocks(config["data"])
        expected_flux = TrueContinuum(config["expected flux"])

        # save the results
        f = open(out_file, "w")
        f.write("# thingid cont[0] ... cont[N]\n")
        for forest in data.forests:
            expected_flux.read_true_continuum(forest)
            f.write(f"{forest.los_id} ")
            if forest.continuum is not None:
                for item in forest.continuum:
                    f.write(f"{item} ")
            f.write("\n")
        f.close()

        # load the test results
        continua = {}
        f = open(test_file)
        for line in f.readlines():
            if line.startswith("#"):
                continue
            cols = line.split()
            los_id = int(cols[0])
            if len(cols) == 1:
                continuum = None
            else:
                continuum = np.array([float(item) for item in cols[1:]])
            continua[los_id] = continuum
        f.close()

        # compare the results
        correct_forests = 0
        for forest in data.forests:
            if forest.continuum is None:
                if continua.get(forest.los_id) is not None:
                    print(f"For forest with los_id {forest.los_id}, new continuum "
                          "is None. Expected continua:")
                    print(continua.get(forest.los_id))
                self.assertTrue(continua.get(forest.los_id) is None)
            elif continua.get(forest.los_id) is None:
                self.assertTrue(forest.continuum is None)
            else:
                if not np.allclose(forest.continuum, continua.get(forest.los_id)):
                    print("Difference found in forest.continuum")
                    print(f"forest.los_id: {forest.los_id}")
                    print(f"result test are_close result-test")
                    for i1, i2 in zip(forest.continuum, continua.get(forest.los_id)):
                        print(i1, i2, np.isclose(i1, i2), i1-i2)
                self.assertTrue(
                    np.allclose(forest.continuum, continua.get(forest.los_id)))
            correct_forests += 1

        # check that we loaded all quasars
        self.assertTrue(correct_forests == len(continua))

    def test_true_continuum_expected_flux(self):
        """Test method compute expected flux for class TrueContinuum"""
        # setup Forest variables; case: logarithmic wavelength solution
        setup_forest("log", rebin=3)

        out_file = f"{THIS_DIR}/results/Log/true_iter_out_prefix_compute_expected_flux_log.fits.gz"
        test_file = f"{THIS_DIR}/data/true_iter_out_prefix_compute_expected_flux_log.fits.gz"

        # initialize Data and Dr16ExpectedFlux instances
        config = ConfigParser()
        config.read_dict({
            "data": {**desi_mock_data_kwargs, **{"wave solution": "log"}},
            "expected flux": {
                "type": "TrueContinuum",
                "input directory": f"{THIS_DIR}/data",
                "iter out prefix": "true_iter_out_prefix_compute_expected_flux_log",
                "out dir": f"{THIS_DIR}/results/",
                "num processors": 1,
            },
        })

        for key, value in defaults_true_continuum.items():
            if key not in config["expected flux"]:
                config["expected flux"][key] = str(value)
        for key, value in defaults_desisim_data.items():
            if key not in config["data"]:
                config["data"][key] = str(value)
        data = DesisimMocks(config["data"])
        expected_flux = TrueContinuum(config["expected flux"])

        # compute the expected flux
        expected_flux.compute_expected_flux(data.forests)

        # check the results
        self.compare_fits(test_file, out_file)

        # setup Forest variables; case: linear wavelength solution
        setup_forest("lin", pixel_step=2.4)

        out_file = f"{THIS_DIR}/results/Log/true_iter_out_prefix_compute_expected_flux_lin.fits.gz"
<<<<<<< HEAD
        test_file =  f"{THIS_DIR}/data/true_iter_out_prefix_compute_expected_flux_lin.fits.gz"
=======
        test_file = f"{THIS_DIR}/data/true_iter_out_prefix_compute_expected_flux_lin.fits.gz"
>>>>>>> 36b50f6b

        # initialize Data and Dr16ExpectedFlux instances
        config = ConfigParser()
        config.read_dict({
            "data": desi_mock_data_kwargs,
            "expected flux": {
                "type": "TrueContinuum",
                "input directory": f"{THIS_DIR}/data",
                "iter out prefix": "true_iter_out_prefix_compute_expected_flux_lin",
                "num processors": 1,
                "out dir": f"{THIS_DIR}/results/",
            },
        })

        for key, value in defaults_true_continuum.items():
            if key not in config["expected flux"]:
                config["expected flux"][key] = str(value)
        for key, value in defaults_desisim_data.items():
            if key not in config["data"]:
                config["data"][key] = str(value)
        data = DesisimMocks(config["data"])
        expected_flux = TrueContinuum(config["expected flux"])

        expected_flux.compute_expected_flux(data.forests)

        # check the results
        self.compare_fits(test_file, out_file)

    def test_true_cont_compute_mean_cont_linear_wave_solution(self):
        """Test method compute_mean_cont for class TrueContinuum using linear wave solution"""
        # setup Forest variables; case: linear wavelength solution
        setup_forest("lin", pixel_step=2.4)

        out_file = f"{THIS_DIR}/results/true_continuum_mean_cont_lin.txt"
        test_file = f"{THIS_DIR}/data/true_continuum_mean_cont_lin.txt"

        # initialize Data and Dr16ExpectedFlux instances
        config = ConfigParser()
        config.read_dict({
            "data": desi_mock_data_kwargs,
            "expected flux": {
                "type": "TrueContinuum",
                "input directory": f"{THIS_DIR}/data",
                "iter out prefix": "iter_out_prefix",
                "num processors": 1,
                "out dir": f"{THIS_DIR}/results/",
            },
        })

        for key, value in defaults_true_continuum.items():
            if key not in config["expected flux"]:
                config["expected flux"][key] = str(value)
        for key, value in defaults_desisim_data.items():
            if key not in config["data"]:
                config["data"][key] = str(value)
        data = DesisimMocks(config["data"])
        expected_flux = TrueContinuum(config["expected flux"])

        expected_flux.compute_expected_flux(data.forests)

        # save results
        f = open(out_file, "w")
        f.write("# log_lambda mean_cont mean_cont_weight\n")
        for log_lambda in np.arange(3.0171, 3.079 + 3e-4, 3e-4):
            f.write(f"{log_lambda} {expected_flux.get_mean_cont(log_lambda)} "
                    f"{expected_flux.get_mean_cont_weight(log_lambda)}\n")
        f.close()

        # load the expected results
        expectations = np.genfromtxt(test_file, names=True)

        # compare mean_cont data with obtained results
        mean_cont = expected_flux.get_mean_cont(expectations["log_lambda"])
        if not np.allclose(mean_cont, expectations["mean_cont"]):
            print(f"\nOriginal file: {test_file}")
            print(f"New file: {out_file}")
            print("Difference found in mean_cont")
            print(f"result test are_close result-test")
            for i1, i2 in zip(mean_cont, expectations["mean_cont"]):
                print(i1, i2, np.isclose(i1, i2), i1-i2)
        self.assertTrue(np.allclose(mean_cont, expectations["mean_cont"]))

        # compare mean_flux data with obtained results
        mean_cont_weight = expected_flux.get_mean_cont_weight(expectations["log_lambda"])
        if not np.allclose(mean_cont_weight, expectations["mean_cont_weight"]):
            print(f"\nOriginal file: {test_file}")
            print(f"New file: {out_file}")
            print("Difference found in mean_cont_weight")
            print(f"result test are_close result-test")
            for i1, i2 in zip(mean_cont_weight, expectations["mean_cont_weight"]):
                print(i1, i2, np.isclose(i1, i2), i1-i2)
        self.assertTrue(np.allclose(mean_cont_weight, expectations["mean_cont_weight"]))

    def test_true_cont_compute_mean_cont_log_wave_solution(self):
        """Test method compute_mean_cont for class TrueContinuum using logarithmic wave solution"""
        # setup Forest variables; case: logarithmic wavelength solution
        setup_forest("log", rebin=3)

        out_file = f"{THIS_DIR}/results/true_continuum_mean_cont_log.txt"
        test_file = f"{THIS_DIR}/data/true_continuum_mean_cont_log.txt"

        # initialize Data and Dr16ExpectedFlux instances
        config = ConfigParser()
        config.read_dict({
            "data": {**desi_mock_data_kwargs, **{"wave solution": "log"}},
            "expected flux": {
                "type": "TrueContinuum",
                "input directory": f"{THIS_DIR}/data",
                "iter out prefix": "iter_out_prefix",
                "out dir": f"{THIS_DIR}/results/",
                "num processors": 1,
            },
        })

        for key, value in defaults_true_continuum.items():
            if key not in config["expected flux"]:
                config["expected flux"][key] = str(value)
        for key, value in defaults_desisim_data.items():
            if key not in config["data"]:
                config["data"][key] = str(value)
        data = DesisimMocks(config["data"])
        expected_flux = TrueContinuum(config["expected flux"])

        # compute the expected flux
        expected_flux.compute_expected_flux(data.forests)

        # save results
        f = open(out_file, "w")
        f.write("# log_lambda mean_cont mean_cont_weight\n")
        for log_lambda in np.arange(3.0171, 3.079 + 3e-4, 3e-4):
            f.write(f"{log_lambda} {expected_flux.get_mean_cont(log_lambda)} "
                    f"{expected_flux.get_mean_cont_weight(log_lambda)}\n")
        f.close()

        # load the expected results
        expectations = np.genfromtxt(test_file, names=True)

        # compare mean_cont data with obtained results
        mean_cont = expected_flux.get_mean_cont(expectations["log_lambda"])
        if not np.allclose(mean_cont, expectations["mean_cont"]):
            print(f"\nOriginal file: {test_file}")
            print(f"New file: {out_file}")
            print("Difference found in mean_cont")
            print(f"result test are_close result-test")
            for i1, i2 in zip(mean_cont, expectations["mean_cont"]):
                print(i1, i2, np.isclose(i1, i2), i1-i2)
        self.assertTrue(np.allclose(mean_cont, expectations["mean_cont"]))

        # compare mean_flux data with obtained results
        mean_cont_weight = expected_flux.get_mean_cont_weight(expectations["log_lambda"])
        if not np.allclose(mean_cont_weight, expectations["mean_cont_weight"]):
            print(f"\nOriginal file: {test_file}")
            print(f"New file: {out_file}")
            print("Difference found in mean_cont_weight")
            print(f"result test are_close result-test")
            for i1, i2 in zip(mean_cont_weight, expectations["mean_cont_weight"]):
                print(i1, i2, np.isclose(i1, i2), i1-i2)
        self.assertTrue(np.allclose(mean_cont_weight, expectations["mean_cont_weight"]))


    def test_true_continuum_populate_los_ids(self):
        """Test method populate_los_ids for class TrueContinuum"""
        # setup Forest variables; case: logarithmic wavelength solution
        setup_forest("log", rebin=3)

        test_folder = f"{THIS_DIR}/data"

        # initialize Data and Dr16ExpectedFlux instances
        config = ConfigParser()
        config.read_dict({
            "data": {**desi_mock_data_kwargs, **{"wave solution": "log"}},
            "expected flux": {
                "type": "TrueContinuum",
                "input directory": f"{THIS_DIR}/data",
                "iter out prefix": "iter_out_prefix",
                "out dir": f"{THIS_DIR}/results/",
                "num processors": 1,
            },
        })

        for key, value in defaults_true_continuum.items():
            if key not in config["expected flux"]:
                config["expected flux"][key] = str(value)
        for key, value in defaults_desisim_data.items():
            if key not in config["data"]:
                config["data"][key] = str(value)
        data = DesisimMocks(config["data"])
        expected_flux = TrueContinuum(config["expected flux"])

        # compute the forest continua
        for forest in data.forests:
            expected_flux.read_true_continuum(forest)

        # run populate_los_ids
        expected_flux.populate_los_ids(data.forests)

        for i, key in enumerate(("mean expected flux", "weights", "continuum")):
            self.assertTrue(np.allclose(
                expected_flux.los_ids[59152][key],
                np.loadtxt(f"{test_folder}/los_ids_{i}.txt")
            ))

if __name__ == '__main__':
    unittest.main()<|MERGE_RESOLUTION|>--- conflicted
+++ resolved
@@ -1481,11 +1481,7 @@
         setup_forest("lin", pixel_step=2.4)
 
         out_file = f"{THIS_DIR}/results/Log/true_iter_out_prefix_compute_expected_flux_lin.fits.gz"
-<<<<<<< HEAD
-        test_file =  f"{THIS_DIR}/data/true_iter_out_prefix_compute_expected_flux_lin.fits.gz"
-=======
         test_file = f"{THIS_DIR}/data/true_iter_out_prefix_compute_expected_flux_lin.fits.gz"
->>>>>>> 36b50f6b
 
         # initialize Data and Dr16ExpectedFlux instances
         config = ConfigParser()
