--- conflicted
+++ resolved
@@ -89,19 +89,11 @@
                     self.assertTrue(key in new_header)
                     if not key in ["CHECKSUM", "DATASUM"]:
                         if orig_header[key] != new_header[key]:
-<<<<<<< HEAD
-                            print(f"\n For header {orig_header['EXTNAME']}")
-                            print(f"Different value found for key {key}")
-                            print(f"original file: {orig_file}")
-                            print(f"new file: {new_file}")
-                            print(f"original value: {orig_header[key]}")
-                            print(f"new value: {new_header[key]}")
-=======
                             print(f"\nOriginal file: {orig_file}")
                             print(f"New file: {new_file}")
+                            print(f"\n For header {orig_header['EXTNAME']}")
                             print(f"Different values found for key {key}: "
                                   f"orig: {orig_header[key]}, new: {new_header[key]}")
->>>>>>> 4766cb0c
                         self.assertTrue((orig_header[key] == new_header[key]) or
                                         (np.isclose(orig_header[key], new_header[key])))
                 for key in new_header:
@@ -118,29 +110,6 @@
                 else:
                     for col in orig_data.dtype.names:
                         if not col in new_data.dtype.names:
-<<<<<<< HEAD
-                            print(f"\nFor HDU {orig_hdul[hdu_index].header['EXTNAME']} "
-                                  f"column {col} is found in the original file but "
-                                  "is missing on the new file")
-                            print(f"original file: {orig_file}")
-                            print(f"new file: {new_file}")
-                        self.assertTrue(col in new_data.dtype.names)
-                        if not np.allclose(orig_data[col], new_data[col],
-                                           equal_nan=True):
-                            print(f"\nFor HDU {orig_hdul[hdu_index].header['EXTNAME']} "
-                                  f"Different values found for column {col}")
-                            print(f"original file: {orig_file}")
-                            print(f"new file: {new_file}")
-                            print(f"result test is_close result-test")
-                            for i1, i2 in zip(orig_data[col], new_data[col]):
-                                print(f"{i1} {i2} "
-                                      f"{np.isclose(i1, i2, equal_nan=True)} "
-                                      f"{i1-i2}")
-                        self.assertTrue(((orig_data[col] == new_data[col]).all()) or
-                                        (np.allclose(orig_data[col],
-                                                     new_data[col],
-                                                     equal_nan=True)))
-=======
                             print(f"\nOriginal file: {orig_file}")
                             print(f"New file: {new_file}")
                             print(f"Column {col} in HDU {orig_header['EXTNAME']} "
@@ -161,7 +130,6 @@
                         self.assertTrue(np.allclose(orig_data[col],
                                                     new_data[col],
                                                     equal_nan=True))
->>>>>>> 4766cb0c
                     for col in new_data.dtype.names:
                         if col not in orig_data.dtype.names:
                             print(f"Column {col} missing in orig header")
