--- conflicted
+++ resolved
@@ -118,15 +118,10 @@
 
             if not ang_correlation:
                 r_comov = np.array([obj.r_comov for obj in neighbours])
-<<<<<<< HEAD
-                w &= (delta.r_comov[0] - r_comov) * np.cos(ang / 2.0) < r_par_max
-                w &= (delta.r_comov[-1] - r_comov) * np.cos(ang / 2.0) > r_par_min
-=======
                 f = r_trans_max if rmu_binning else 1
                 w &= (delta.r_comov[0] - r_comov) * np.cos(ang / 2.) < r_par_max * f
                 w &= (delta.r_comov[-1] - r_comov) * np.cos(ang / 2.) > r_par_min * f
 
->>>>>>> f45f5cf2
             neighbours = np.array(neighbours)[w]
             delta.neighbours = np.array(
                 [
@@ -314,16 +309,12 @@
                 r_par = (r_comov1[i] - r_comov2[j]) * np.cos(ang[j] / 2)
                 r_trans = (dist_m1[i] + dist_m2[j]) * np.sin(ang[j] / 2)
 
-<<<<<<< HEAD
-            if r_par >= r_par_max or r_trans >= r_trans_max or r_par <= r_par_min:
-=======
             if rmu_binning:
                 r_trans = np.sqrt(r_trans**2 + r_par**2)
                 r_par /= r_trans
 
             if (r_par >= r_par_max or r_trans >= r_trans_max or
                     r_par <= r_par_min):
->>>>>>> f45f5cf2
                 continue
 
             delta_times_weight = delta1[i] * weights1[i] * weights2[j]
@@ -472,15 +463,11 @@
 
             r_par = (r_comov1[i] - r_comov2[j]) * np.cos(ang[j] / 2)
             r_trans = (dist_m1[i] + dist_m2[j]) * np.sin(ang[j] / 2)
-<<<<<<< HEAD
-            if r_par >= r_par_max or r_trans >= r_trans_max or r_par <= r_par_min:
-=======
             if rmu_binning:
                 r_trans = np.sqrt(r_trans**2 + r_par**2)
                 r_par /= r_trans
             if (r_par >= r_par_max or r_trans >= r_trans_max or
                     r_par <= r_par_min):
->>>>>>> f45f5cf2
                 continue
             num_pairs += 1
 
@@ -546,10 +533,6 @@
 
             r_par = (r_comov1[i] - r_comov2[j]) * np.cos(ang[j] / 2)
             r_trans = (dist_m1[i] + dist_m2[j]) * np.sin(ang[j] / 2)
-<<<<<<< HEAD
-            if r_par >= r_par_max or r_trans >= r_trans_max or r_par < r_par_min:
-                continue  # outside of model range, so not in matrix
-=======
             if rmu_binning:
                 r_trans = np.sqrt(r_trans**2 + r_par**2)
                 r_par /= r_trans
@@ -557,7 +540,6 @@
             if (r_par >= r_par_max or r_trans >= r_trans_max or
                     r_par < r_par_min):
                 continue
->>>>>>> f45f5cf2
 
             weights12 = weights1[i] * weights2[j]
 
