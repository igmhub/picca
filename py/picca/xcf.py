--- conflicted
+++ resolved
@@ -266,8 +266,6 @@
 
     return wdm,dm.reshape(np*nt,npm*ntm),rpeff,rteff,zeff,weff,npairs,npairs_used
 
-<<<<<<< HEAD
-
 
 cf1d = None
 lmin = None
@@ -517,7 +515,6 @@
                 T6[p2,p1] += wcorr
 
     return
-=======
 def xcf1d(pix):
     """Compute the 1D cross-correlation between delta and objects on the same LOS
 
@@ -564,5 +561,4 @@
     rp[w] /= we[w]
     z[w] /= we[w]
 
-    return we,xi,rp,z,nb
->>>>>>> dd3ed565
+    return we,xi,rp,z,nb