--- conflicted
+++ resolved
@@ -9,15 +9,12 @@
 import os.path
 import sys
 
-<<<<<<< HEAD
 from numpy.polynomial.legendre import legvander
 from scipy.sparse import coo_array
 
 from picca.utils import (
-    smooth_cov, compute_cov, calculate_xi_ell, get_legendre_bins)
-=======
-from picca.utils import smooth_cov, compute_cov, compute_cov_boot
->>>>>>> 19499b09
+    smooth_cov, compute_cov, compute_cov_boot,
+    calculate_xi_ell, get_legendre_bins)
 from picca.utils import userprint
 
 # TODO: add tags here when we are allowed to unblind them
