"""This module defines a set of functions to manage reading of data.

This module several functions to read different types of data:
    - read_dlas
    - read_absorbers
    - read_drq
    - read_dust_map
    - read_data
    - read_from_spec
    - read_from_mock_1d
    - read_from_pix
    - read_from_spcframe
    - read_from_spplate
    - read_from_desi
    - read_deltas
    - read_objects
See the respective documentation for details
"""
import glob
import sys
import time
import os.path
import copy
import numpy as np
import healpy
import fitsio
from astropy.table import Table
import warnings
from multiprocessing import Pool

from .utils import userprint
from .data import Forest, Delta, QSO
from .pk1d.prep_pk1d import exp_diff, spectral_resolution
from .pk1d.prep_pk1d import spectral_resolution_desi


def read_dlas(filename, obj_id_name='THING_ID'):
    """Reads the DLA catalog from a fits file.

    ASCII or DESI files can be converted using:
        utils.eBOSS_convert_DLA()
        utils.desi_convert_DLA()

    Args:
        filename: str
            File containing the DLAs

    Returns:
        A dictionary with the DLA's information. Keys are the THING_ID
        associated with the DLA. Values are a tuple with its redshift and
        column density.
    """
    userprint('Reading DLA catalog from:', filename)

    columns_list = [obj_id_name, 'Z', 'NHI']
    hdul = fitsio.FITS(filename)
    cat = {col: hdul['DLACAT'][col][:] for col in columns_list}
    hdul.close()

    # sort the items in the dictionary according to THING_ID and redshift
    w = np.argsort(cat['Z'])
    for key in cat.keys():
        cat[key] = cat[key][w]
    w = np.argsort(cat[obj_id_name])
    for key in cat.keys():
        cat[key] = cat[key][w]

    # group DLAs on the same line of sight together
    dlas = {}
    for thingid in np.unique(cat[obj_id_name]):
        w = (thingid == cat[obj_id_name])
        dlas[thingid] = list(zip(cat['Z'][w], cat['NHI'][w]))
    num_dlas = np.sum([len(dla) for dla in dlas.values()])

    userprint(' In catalog: {} DLAs'.format(num_dlas))
    userprint(' In catalog: {} forests have a DLA'.format(len(dlas)))
    userprint('\n')

    return dlas


def read_absorbers(filename):
    """Reads the absorbers catalog from an ascii file.

    Args:
        filename: str
            File containing the absorbers

    Returns:
        A dictionary with the absorbers's information. Keys are the THING_ID
        associated with the DLA. Values are a tuple with its redshift and
        column density.
    """
    userprint('Reading absorbers from:', filename)
    file = open(filename)
    absorbers = {}
    num_absorbers = 0
    col_names = None
    for line in file.readlines():
        cols = line.split()
        if len(cols) == 0:
            continue
        if cols[0][0] == "#":
            continue
        if cols[0] == "ThingID":
            col_names = cols
            continue
        if cols[0][0] == "-":
            continue
        thingid = int(cols[col_names.index("ThingID")])
        if thingid not in absorbers:
            absorbers[thingid] = []
        lambda_abs = float(cols[col_names.index("lambda")])
        absorbers[thingid].append(lambda_abs)
        num_absorbers += 1
    file.close()

    userprint(" In catalog: {} absorbers".format(num_absorbers))
    userprint(" In catalog: {} forests have absorbers".format(len(absorbers)))
    userprint("")

    return absorbers


def read_drq(drq_filename,
             z_min=0,
             z_max=10.,
             keep_bal=False,
             bi_max=None,
             mode='sdss'):
    """Reads the quasars in the DRQ quasar catalog.

    Args:
        drq_filename: str
            Filename of the DRQ catalogue
        z_min: float - default: 0.
            Minimum redshift. Quasars with redshifts lower than z_min will be
            discarded
        z_max: float - default: 10.
            Maximum redshift. Quasars with redshifts higher than or equal to
            z_max will be discarded
        keep_bal: bool - default: False
            If False, remove the quasars flagged as having a Broad Absorption
            Line. Ignored if bi_max is not None
        bi_max: float or None - default: None
            Maximum value allowed for the Balnicity Index to keep the quasar

    Returns:
        catalog: astropy.table.Table
            Table containing the metadata of the selected objects
    """
    userprint('Reading catalog from ', drq_filename)
    catalog = Table(fitsio.read(drq_filename, ext=1))

    keep_columns = ['RA', 'DEC', 'Z']

    if 'desi' in mode and 'TARGETID' in catalog.colnames:
        obj_id_name = 'TARGETID'
        if 'TARGET_RA' in catalog.colnames:
            catalog.rename_column('TARGET_RA', 'RA')
            catalog.rename_column('TARGET_DEC', 'DEC')
        keep_columns += ['TARGETID']
        if 'TILEID' in catalog.colnames:
            keep_columns += ['TILEID', 'PETAL_LOC']
        if 'FIBER' in catalog.colnames:
            keep_columns += ['FIBER']
        if 'SURVEY' in catalog.colnames:
            keep_columns += ['SURVEY']
        if 'DESI_TARGET' in catalog.colnames:
            keep_columns += ['DESI_TARGET']
        if 'SV1_DESI_TARGET' in catalog.colnames:
            keep_columns += ['SV1_DESI_TARGET']
        if 'SV3_DESI_TARGET' in catalog.colnames:
            keep_columns += ['SV3_DESI_TARGET']

    else:
        obj_id_name = 'THING_ID'
        keep_columns += ['THING_ID', 'PLATE', 'MJD', 'FIBERID']

    if mode == "desi_mocks":
        for key in ['RA', 'DEC']:
            catalog[key] = catalog[key].astype('float64')

    ## Redshift
    if 'Z' not in catalog.colnames:
        if 'Z_VI' in catalog.colnames:
            catalog.rename_column('Z_VI', 'Z')
            userprint(
                "Z not found (new DRQ >= DRQ14 style), using Z_VI (DRQ <= DRQ12)"
            )
        else:
            userprint("ERROR: No valid column for redshift found in ",
                      drq_filename)
            return None

    ## Sanity checks
    userprint('')
    w = np.ones(len(catalog), dtype=bool)
    userprint(f" start                 : nb object in cat = {np.sum(w)}")
    w &= catalog[obj_id_name] > 0
    userprint(f" and {obj_id_name} > 0       : nb object in cat = {np.sum(w)}")
    w &= catalog['RA'] != catalog['DEC']
    userprint(f" and ra != dec         : nb object in cat = {np.sum(w)}")
    w &= catalog['RA'] != 0.
    userprint(f" and ra != 0.          : nb object in cat = {np.sum(w)}")
    w &= catalog['DEC'] != 0.
    userprint(f" and dec != 0.         : nb object in cat = {np.sum(w)}")

    ## Redshift range
    w &= catalog['Z'] >= z_min
    userprint(f" and z >= {z_min}        : nb object in cat = {np.sum(w)}")
    w &= catalog['Z'] < z_max
    userprint(f" and z < {z_max}         : nb object in cat = {np.sum(w)}")

    ## BAL visual
    if not keep_bal and bi_max is None:
        if 'BAL_FLAG_VI' in catalog.colnames:
            bal_flag = catalog['BAL_FLAG_VI']
            w &= bal_flag == 0
            userprint(
                f" and BAL_FLAG_VI == 0  : nb object in cat = {np.sum(w)}")
            keep_columns += ['BAL_FLAG_VI']
        else:
            userprint("WARNING: BAL_FLAG_VI not found")

    ## BAL CIV
    if bi_max is not None:
        if 'BI_CIV' in catalog.colnames:
            bi = catalog['BI_CIV']
            w &= bi <= bi_max
            userprint(
                f" and BI_CIV <= {bi_max}  : nb object in cat = {np.sum(w)}")
            keep_columns += ['BI_CIV']
        else:
            userprint("ERROR: --bi-max set but no BI_CIV field in HDU")
            sys.exit(0)

    #-- DLA Column density
    if 'NHI' in catalog.colnames:
        keep_columns += ['NHI']

    if 'LAST_NIGHT' in catalog.colnames:
        keep_columns += ['LAST_NIGHT']
        if 'FIRST_NIGHT' in catalog.colnames:
            keep_columns += ['FIRST_NIGHT']
    elif 'NIGHT' in catalog.colnames:
        keep_columns += ['NIGHT']

    catalog.keep_columns(keep_columns)
    w = np.where(w)[0]
    catalog = catalog[w]

    #-- Convert angles to radians
    catalog['RA'] = np.radians(catalog['RA'])
    catalog['DEC'] = np.radians(catalog['DEC'])

    return catalog


def read_dust_map(drq_filename, extinction_conversion_r=3.793):
    """Reads the dust map.

    Args:
        drq_filename: str
            Filename of the DRQ catalogue
        extinction_conversion_r: float
            Conversion from E(B-V) to total extinction for band r.
            Note that the EXTINCTION values given in DRQ are in fact E(B-V)

    Returns:
        A dictionary with the extinction map. Keys are the THING_ID
        associated with the observation. Values are the extinction for that
        line of sight.
    """
    hdu = fitsio.read(drq_filename, ext=1)
    thingid = hdu['THING_ID']
    ext = hdu['EXTINCTION'][:, 1] / extinction_conversion_r
    return dict(zip(thingid, ext))


def read_data(in_dir,
              drq_filename,
              mode,
              z_min=2.1,
              z_max=3.5,
              max_num_spec=None,
              log_file=None,
              keep_bal=False,
              bi_max=None,
              best_obs=False,
              single_exp=False,
              pk1d=None,
              spall=None,
              useall=False,
              usesinglenights=False,
              blinding_desi="minimal"):
    """Reads the spectra and formats its data as Forest instances.

    Args:
        in_dir: str
            Directory to spectra files. If mode is "spec-mock-1D", then it is
            the filename of the fits file contianing the mock spectra
        drq_filename: str
            Filename of the DRQ catalogue
        mode: str
            One of 'pix', 'spec', 'spcframe', 'spplate', 'corrected-spec',
            'spec-mock-1d' or 'desi'. Open mode of the spectra files
        z_min: float - default: 2.1
            Minimum redshift. Quasars with redshifts lower than z_min will be
            discarded
        z_max: float - default: 3.5
            Maximum redshift. Quasars with redshifts higher than or equal to
            z_max will be discarded
        max_num_spec: int or None - default: None
            Maximum number of spectra to read
        log_file: _io.TextIOWrapper or None - default: None
            Opened file to print log
        keep_bal: bool - default: False
            If False, remove the quasars flagged as having a Broad Absorption
            Line. Ignored if bi_max is not None
        bi_max: float or None - default: None
            Maximum value allowed for the Balnicity Index to keep the quasar
        best_obs: bool - default: False
            If set, reads only the best observation for objects with repeated
            observations
        single_exp: bool - default: False
            If set, reads only one observation for objects with repeated
            observations (chosen randomly)
        pk1d: str or None - default: None
            Format for Pk 1D: Pk1D
        spall: str - default: None
            Path to the spAll file required for multiple observations
        useall: bool - default: False
            In case of DESI SV readin use the all directory
        usesinglenights: bool - default: False
            In case of DESI SV readin use only nights specified within the cat
        blinding_desi: bool - default: "minimal"
            DESI blinding strategy data, ignored if other reading modes are used

    Returns:
        The following variables:
            data: A dictionary with the data. Keys are the healpix numbers of
                each spectrum. Values are lists of Forest instances.
            num_data: Number of spectra in data.
            nside: The healpix nside parameter.
            "RING": The healpix pixel ordering used.
    """
    userprint("mode: " + mode)
    # read quasar characteristics from DRQ or DESI-miniSV catalogue

    catalog = read_drq(drq_filename,
                       z_min=z_min,
                       z_max=z_max,
                       keep_bal=keep_bal,
                       bi_max=bi_max,
                       mode=mode)

    # if there is a maximum number of spectra, make sure they are selected
    # in a contiguous regions
    if max_num_spec is not None:
        ## choose them in a small number of pixels
        healpixs = healpy.ang2pix(16, np.pi / 2 - catalog['DEC'], catalog['RA'])
        sorted_healpix = np.argsort(healpixs)
        catalog = catalog[sorted_healpix][:max_num_spec]

    data = {}
    num_data = 0

    # read data taking the mode into account
    blinding = "none"
    if mode in [
            "desi_mocks", "desi_healpix", "desi", "desi_survey_tilebased",
            "spcframe", "spplate", "spec", "corrected-spec"
    ]:
        if mode in [
                "desi_mocks", "desi"
        ]:  #I still don't think we need two different modes since we are checking if truth files exist...
            desi_nside = 16
            desi_prefix = f'spectra-{desi_nside}'
            pix_data, is_mock = read_from_desi(in_dir,
                                               catalog,
                                               desi_prefix,
                                               desi_nside,
                                               pk1d=pk1d)

            if (not is_mock) and ('DESI_TARGET' in catalog.colnames) and np.any(
                (catalog['DESI_TARGET'] > 0)):
                print("your catalog contains DESI survey tiles!")
                blinding = blinding_desi

        elif mode == "desi_healpix":
            pix_data = []
            desi_nside = 64
            survey_type = np.unique(catalog['SURVEY'])
            for survey in survey_type:
                catalog_ = catalog[catalog['SURVEY'] == survey]
                desi_prefix = f'coadd-{survey}-dark'
                in_dir_ = f'{in_dir}/{survey}/dark'
                pix_data_, is_mock = read_from_desi(in_dir_,
                                                    catalog_,
                                                    desi_prefix,
                                                    desi_nside,
                                                    pk1d=pk1d)
                pix_data.extend(pix_data_)

            if (not is_mock) and ('main' in survey_type):
                print("your catalog contains main survey quasars!")
                blinding = blinding_desi

        elif mode == "desi_survey_tilebased":
            if np.any((catalog['TILEID'] < 60000) &
                      (catalog['TILEID'] >= 1000)):
                print("you are trying to run on DESI survey tiles!")
                blinding = blinding_desi
            pix_data, num_pix_data = read_from_minisv_desi(
                in_dir,
                catalog,
                pk1d=pk1d,
                useall=useall,
                usesinglenights=usesinglenights,
                usehealpix=True)
        elif mode == "spcframe":
            pix_data = read_from_spcframe(in_dir,
                                          catalog,
                                          log_file=log_file,
                                          single_exp=single_exp)
        elif mode == "spplate":
            pix_data = read_from_spplate(in_dir,
                                         catalog,
                                         log_file=log_file,
                                         best_obs=best_obs,
                                         spall=spall)
        else:
            pix_data = read_from_spec(in_dir,
                                      catalog,
                                      mode=mode,
                                      pk1d=pk1d,
                                      best_obs=best_obs,
                                      spall=spall)
        ra = np.array([d.ra for d in pix_data])
        dec = np.array([d.dec for d in pix_data])
        nside, healpixs = find_nside(ra, dec)
        for index, healpix in enumerate(healpixs):
            if healpix not in data:
                data[healpix] = []
            data[healpix].append(pix_data[index])
            num_data += 1

    elif mode in ["pix", "spec-mock-1D"]:
        data = {}
        num_data = 0

        if mode == "pix":
            try:
                filename = in_dir + "/master.fits.gz"
                hdul = fitsio.FITS(filename)
            except IOError:
                try:
                    filename = in_dir + "/master.fits"
                    hdul = fitsio.FITS(filename)
                except IOError:
                    try:
                        filename = in_dir + "/../master.fits"
                        hdul = fitsio.FITS(filename)
                    except IOError:
                        userprint("error reading master")
                        sys.exit(1)
            nside = hdul[1].read_header()['NSIDE']
            hdul.close()
            healpixs = healpy.ang2pix(nside, np.pi / 2 - catalog['DEC'].data,
                                      catalog['RA'].data)
        else:
            nside, healpixs = find_nside(catalog['RA'].data,
                                         catalog['DEC'].data)

        unique_healpix = np.unique(healpixs)

        for index, healpix in enumerate(unique_healpix):
            w = healpixs == healpix
            t0 = time.time()
            if mode == "pix":
                pix_data = read_from_pix(in_dir,
                                         healpix,
                                         catalog[w],
                                         log_file=log_file)
            elif mode == "spec-mock-1D":
                pix_data = read_from_mock_1d(in_dir,
                                             catalog[w],
                                             log_file=log_file)
            read_time = time.time() - t0
            read_time /= (len(pix_data) + 1e-3)
            if not pix_data is None:
                userprint(("{} read from pix {}, {} {} in {} secs per"
                           "spectrum").format(len(pix_data), healpix, index,
                                              len(unique_healpix), read_time))
            if not pix_data is None and len(pix_data) > 0:
                data[healpix] = pix_data
                num_data += len(pix_data)

    elif mode in ["desi_sv_no_coadd", 'desiminisv'
                 ]:  #keeping the old name here for backward compatibility
        nside = 8
        data, num_data = read_from_minisv_desi(in_dir,
                                               catalog,
                                               pk1d=pk1d,
                                               useall=useall,
                                               usesinglenights=usesinglenights)

    else:
        userprint("I don't know mode: {}".format(mode))
        sys.exit(1)

    return data, num_data, nside, "RING", blinding


def find_nside(ra, dec):
    """Determines nside such that there are 1000 objs per pixel on average.

    Args:
        ra: array of floats
            The right ascension of the quasars (in radians)
        dec: array of floats
            The declination of the quasars (in radians)

    Returns:
        The value of nside and the healpixs for the objects
    """
    ## determine nside such that there are 1000 objs per pixel on average
    userprint("determining nside")
    nside = 256
    healpixs = healpy.ang2pix(nside, np.pi / 2 - dec, ra)
    mean_num_obj = len(healpixs) / len(np.unique(healpixs))
    target_mean_num_obj = 500
    nside_min = 8
    while mean_num_obj < target_mean_num_obj and nside >= nside_min:
        nside //= 2
        healpixs = healpy.ang2pix(nside, np.pi / 2 - dec, ra)
        mean_num_obj = len(healpixs) / len(np.unique(healpixs))
    userprint("nside = {} -- mean #obj per pixel = {}".format(
        nside, mean_num_obj))

    return nside, healpixs


def read_from_spec(in_dir,
                   catalog,
                   mode,
                   pk1d=None,
                   best_obs=False,
                   spall=None):
    """Reads the spectra from the individual SDSS spectrum format,
       spec-PLATE-MJD-FIBERID.fits,
       and formats its data as Forest instances.

    Args:
        in_dir: str
            Directory to spectra files
        catalog: astropy.table.Table
            Table containing catalog with objects
        mode: str
            One of 'spec' or 'corrected-spec'. Open mode of the spectra files
        pk1d: str or None - default: None
            Format for Pk 1D: Pk1D
        best_obs: bool - default: False
            If set, reads only the best observation for objects with repeated
            observations
        spall: str - default: None
            Path to the spAll file required for multiple observations

    Returns:
        List of read spectra for all the healpixs
    """

    ## if using multiple observations,
    ## then obtain all plate, mjd, fiberid
    ## by what's available in spAll
    if not best_obs:
        (thing_id_all, plate_all, mjd_all,
         fiberid_all) = read_spall(in_dir, catalog['THING_ID'], spall=spall)

    userprint(f"Reading {len(catalog)} objects")

    pix_data = []
    #-- Loop over unique objects
    for i in range(len(catalog)):
        thing_id = catalog['THING_ID'][i]

        if not best_obs:
            w = thing_id_all == thing_id
            plates = plate_all[w]
            mjds = mjd_all[w]
            fibers = fiberid_all[w]
        else:
            metadata = catalog[i]
            plates = [metadata['PLATE']]
            mjds = [metadata['MJD']]
            fibers = [metadata['FIBERID']]

        deltas = None
        #-- Loop over all plate, mjd, fiberid for this object
        for plate, mjd, fiberid in zip(plates, mjds, fibers):
            filename = f'{in_dir}/{plate}/{mode}-{plate}-{mjd}-{fiberid:04d}.fits'
            try:
                hdul = fitsio.FITS(filename)
            except IOError:
                userprint("Error reading {}".format(filename))
                continue
            userprint("Read {}".format(filename))

            log_lambda = hdul[1]["loglam"][:]
            flux = hdul[1]["flux"][:]
            ivar = hdul[1]["ivar"][:] * (hdul[1]["and_mask"][:] == 0)

            #-- Define dispersion and resolution for pk1d
            if pk1d is not None:
                #-- Compute difference between exposure
                exposures_diff = exp_diff(hdul, log_lambda)
                #-- Compute spectral resolution
                wdisp = hdul[1]["wdisp"][:]
                reso = spectral_resolution(wdisp, True, fiberid, log_lambda)
            else:
                exposures_diff = None
                reso = None

            forest = Forest(log_lambda,
                            flux,
                            ivar,
                            thing_id,
                            catalog['RA'][i],
                            catalog['DEC'][i],
                            catalog['Z'][i],
                            plate,
                            mjd,
                            fiberid,
                            exposures_diff=exposures_diff,
                            reso=reso)
            if deltas is None:
                deltas = forest
            else:
                deltas = deltas.coadd(forest)
            hdul.close()

        if deltas is not None:
            pix_data.append(deltas)

    return pix_data


def read_from_mock_1d(filename, catalog, log_file=None):
    """Reads the spectra and formats its data as Forest instances.

    Args:
        filename: str
            Filename of the fits file contianing the mock spectra
        catalog: astropy.table
            Table with object catalog
        log_file: _io.TextIOWrapper or None - default: None
            Opened file to print log

    Returns:
        List of read spectra for all the healpixs
    """
    pix_data = []

    try:
        hdul = fitsio.FITS(filename)
    except IOError:
        log_file.write("error reading {}\n".format(filename))

    for entry in catalog:
        thing_id = entry['THING_ID']
        hdu = hdul[f'{thing_id}']
        log_file.write(f"file: {filename} hdus {hdu} read  \n")
        wave = hdu["wavelength"][:]
        log_lambda = np.log10(wave)
        flux = hdu["flux"][:]
        error = hdu["error"][:]
        ivar = 1.0 / error**2

        # compute difference between exposure
        exposures_diff = np.zeros(len(wave))
        # compute spectral resolution
        wdisp = hdu["psf"][:]
        reso = spectral_resolution(wdisp)

        # compute the mean expected flux
        mean_flux_transmission = hdu.read_header()["MEANFLUX"]
        cont = hdu["continuum"][:]
        mef = mean_flux_transmission * cont
        pix_data.append(
            Forest(log_lambda, flux, ivar, entry['THING_ID'], entry['RA'],
                   entry['DEC'], entry['Z'], entry['PLATE'], entry['MJD'],
                   entry['FIBERID'], exposures_diff, reso, mef))

    hdul.close()

    return pix_data


#-- Is anyone using this?
def read_from_pix(in_dir, healpix, catalog, log_file=None):
    """ Reads the spectra from the "pixel" format (many spectra per file)
        and formats its data as Forest instances.

    Args:
        in_dir: str
            Directory to spectra files
        healpix: int
            The pixel number of a particular healpix
        catalog: astropy.table.Table
            Table containing metadata of objects
        log_file: _io.TextIOWrapper or None - default: None
            Opened file to print log
        pk1d: str or None - default: None
            Format for Pk 1D: Pk1D
        best_obs: bool - default: False
            If set, reads only the best observation for objects with repeated
            observations

    Returns:
        List of read spectra for all the healpixs
    """
    warnings.warn("this method will be deprecated.", DeprecationWarning)

    try:
        filename = in_dir + "/pix_{}.fits.gz".format(healpix)
        hdul = fitsio.FITS(filename)
    except IOError:
        try:
            filename = in_dir + "/pix_{}.fits".format(healpix)
            hdul = fitsio.FITS(filename)
        except IOError:
            userprint("error reading {}".format(healpix))
            return None

    ## fill log
    if log_file is not None:
        for t in catalog['THING_ID']:
            if t not in hdul[0][:]:
                log_file.write("{} missing from pixel {}\n".format(t, healpix))
                userprint("{} missing from pixel {}".format(t, healpix))

    pix_data = []
    thingid_list = list(hdul[0][:])
    thingid2index = {
        t: thingid_list.index(t)
        for t in catalog['THING_ID']
        if t in thingid_list
    }
    log_lambda = hdul[1][:]
    flux = hdul[2].read()
    ivar = hdul[3].read()
    mask = hdul[4].read()
    for entry in catalog:
        try:
            index = thingid2index[entry['THING_ID']]
        except KeyError:
            if log_file is not None:
                log_file.write("{} missing from pixel {}\n".format(
                    entry['THING_ID'], healpix))
            userprint("{} missing from pixel {}".format(entry['THING_ID'],
                                                        healpix))
            continue
        pix_data.append(
            Forest(log_lambda, flux[:, index],
                   ivar[:, index] * (mask[:, index] == 0), entry['THING_ID'],
                   entry['RA'], entry['DEC'], entry['Z'], entry['PLATE'],
                   entry['MJD'], entry['FIBERID']))
        if log_file is not None:
            log_file.write("{} read\n".format(entry['THING_ID']))
    hdul.close()

    return pix_data


def read_from_spcframe(in_dir, catalog, log_file=None, single_exp=False):
    """ Reads the spectra from SDSS type spCFrame files
        (individual exposures)
        and formats its data as Forest instances.

    Args:
        in_dir: str
            Directory to spectra files
        catalog: astropy.table.Table
            Table containing metadata of objects
        log_file: _io.TextIOWrapper or None - default: None
            Opened file to print log
        single_exp: bool - default: False
            If set, reads only one observation for objects with repeated
            observations (chosen randomly)

    Returns:
        List of read spectra for all the healpixs
    """
    if not single_exp:
        userprint(("ERROR: multiple observations not (yet) compatible with "
                   "spframe option"))
        userprint("ERROR: rerun with the --single-exp option")
        sys.exit(1)

    thingid = catalog['THING_ID'].data
    ra = catalog['RA'].data
    dec = catalog['DEC'].data
    z_qso = catalog['Z'].data
    plate = catalog['PLATE'].data
    mjd = catalog['MJD'].data
    fiberid = catalog['FIBERID'].data

    # store all the metadata in a single variable
    all_metadata = []
    for t, r, d, z, p, m, f in zip(thingid, ra, dec, z_qso, plate, mjd,
                                   fiberid):
        metadata = {}
        metadata['thingid'] = t
        metadata['ra'] = r
        metadata['dec'] = d
        metadata['z_qso'] = z
        metadata['plate'] = p
        metadata['mjd'] = m
        metadata['fiberid'] = f
        all_metadata.append(metadata)

    # group the metadata with respect to their plate and mjd
    platemjd = {}
    for index in range(len(thingid)):
        if (plate[index], mjd[index]) not in platemjd:
            platemjd[(plate[index], mjd[index])] = []
        platemjd[(plate[index], mjd[index])].append(all_metadata[index])

    pix_data = {}
    userprint("reading {} plates".format(len(platemjd)))

    for key in platemjd:
        p, m = key
        # list all the exposures
        exps = []
        spplate = in_dir + "/{0}/spPlate-{0}-{1}.fits".format(p, m)
        userprint("INFO: reading file {}".format(spplate))
        hdul = fitsio.FITS(spplate)
        header = hdul[0].read_header()
        hdul.close()

        for card_suffix in ["B1", "B2", "R1", "R2"]:
            card = "NEXP_{}".format(card_suffix)
            if card in header:
                num_exp = header["NEXP_{}".format(card_suffix)]
            else:
                continue
            for index_exp in range(1, num_exp + 1):
                card = "EXPID{:02d}".format(index_exp)
                if not card in header:
                    continue
                exps.append(header[card][:11])

        userprint("INFO: found {} exposures in plate {}-{}".format(
            len(exps), p, m))

        if len(exps) == 0:
            continue

        # select a single exposure randomly
        selected_exps = [exp[3:] for exp in exps]
        selected_exps = np.unique(selected_exps)
        np.random.shuffle(selected_exps)
        selected_exps = selected_exps[0]

        for exp in exps:
            if single_exp:
                # if the exposure is not selected, ignore it
                if not selected_exps in exp:
                    continue
            t0 = time.time()
            # find the spectrograph number
            spectro = int(exp[1])
            assert spectro in [1, 2]

            spcframe = fitsio.FITS(in_dir +
                                   "/{}/spCFrame-{}.fits".format(p, exp))

            flux = spcframe[0].read()
            ivar = spcframe[1].read() * (spcframe[2].read() == 0)
            log_lambda = spcframe[3].read()

            ## now convert all those fluxes into forest objects
            for metadata in platemjd[key]:
                if spectro == 1 and metadata['fiberid'] > 500:
                    continue
                if spectro == 2 and metadata['fiberid'] <= 500:
                    continue
                index = (metadata['fiberid'] - 1) % 500
                t = metadata['thingid']
                r = metadata['ra']
                d = metadata['dec']
                z = metadata['z_qso']
                f = metadata['fiberid']
                if t in pix_data:
                    pix_data[t] = pix_data[t].coadd(
                        Forest(log_lambda[index], flux[index], ivar[index], t,
                               r, d, z, p, m, f))
                else:
                    pix_data[t] = Forest(log_lambda[index], flux[index],
                                         ivar[index], t, r, d, z, p, m, f)
                if log_file is not None:
                    log_file.write(("{} read from exp {} and"
                                    " mjd {}\n").format(t, exp, m))
            num_read = len(platemjd[key])

            userprint(
                ("INFO: read {} from {} in {} per spec. Progress: "
                 "{} of {} \n").format(num_read, exp,
                                       (time.time() - t0) / (num_read + 1e-3),
                                       len(pix_data), len(thingid)))
            spcframe.close()

    data = list(pix_data.values())

    return data


def read_from_spplate(in_dir,
                      catalog,
                      log_file=None,
                      best_obs=False,
                      spall=None):
    """Reads the spectra and formats its data as Forest instances.

    Args:
        in_dir: str
            Directory to spectra files
        catalog: astropy.table
            Table containing metadata of objects
        log_file: _io.TextIOWrapper or None - default: None
            Opened file to print log
        best_obs: bool - default: False
            If set, reads only the best observation for objects with repeated
            observations
        spall: str - default: None
            Path to the spAll file required for multiple observations

    Returns:
        List of read spectra for all the healpixs
    """

    ## if using multiple observations,
    ## then replace thingid, plate, mjd, fiberid
    ## by what's available in spAll
    if not best_obs:
        thing_id_all, plate_all, mjd_all, fiberid_all = read_spall(
            in_dir, catalog['THING_ID'], spall=spall)
    else:
        thing_id_all = catalog['THING_ID']
        plate_all = catalog['PLATE']
        mjd_all = catalog['MJD']
        fiberid_all = catalog['FIBERID']

    #-- Helper to find information on catalog
    index = np.argsort(catalog['THING_ID'].data)
    sorted_index = np.searchsorted(catalog['THING_ID'][index], thing_id_all)
    index_all_to_catalog = index[sorted_index]

    #-- We will sort all objects by plate-mjd
    #-- since we want to open each file just once
    platemjd = {}
    for i in range(thing_id_all.size):
        entry = catalog[index_all_to_catalog[i]]
        p = plate_all[i]
        m = mjd_all[i]
        metadata = {k: entry[k] for k in entry.colnames}
        metadata['PLATE'] = p
        metadata['MJD'] = m
        metadata['FIBERID'] = fiberid_all[i]
        if (p, m) not in platemjd:
            platemjd[(p, m)] = []
        platemjd[(p, m)].append(metadata)

    userprint("reading {} plates".format(len(platemjd)))

    pix_data = {}
    for key in platemjd:
        p, m = key
        spplate = f'{in_dir}/{p}/spPlate-{p:04d}-{m}.fits'

        try:
            hdul = fitsio.FITS(spplate)
            header = hdul[0].read_header()
        except IOError:
            log_file.write("error reading {}\n".format(spplate))
            continue

        t0 = time.time()

        coeff0 = header["COEFF0"]
        coeff1 = header["COEFF1"]

        flux = hdul[0].read()
        ivar = hdul[1].read() * (hdul[2].read() == 0)
        log_lambda = coeff0 + coeff1 * np.arange(flux.shape[1])

        #-- Loop over all objects inside this spPlate file
        #-- and create the Forest objects
        for metadata in platemjd[(p, m)]:
            t = metadata['THING_ID']
            i = metadata['FIBERID'] - 1
            forest = Forest(log_lambda, flux[i], ivar[i], metadata['THING_ID'],
                            metadata['RA'], metadata['DEC'], metadata['Z'],
                            metadata['PLATE'], metadata['MJD'],
                            metadata['FIBERID'])
            if t in pix_data:
                pix_data[t] = pix_data[t].coadd(forest)
            else:
                pix_data[t] = forest
            if log_file is not None:
                log_file.write(f"{t} read from file {spplate} and mjd {m}\n")

        num_read = len(platemjd[(p, m)])
        time_read = (time.time() - t0) / (num_read + 1e-3)
        userprint(f"INFO: read {num_read} from {os.path.basename(spplate)}" +
                  f" in {time_read:.3f} per spec. " +
                  f" Progress: {len(pix_data)}" + f" of {len(catalog)} ")
        hdul.close()

    data = list(pix_data.values())
    return data


def read_from_desi(in_dir, catalog, desi_prefix, in_nside=64, pk1d=None):
    """Reads the spectra and formats its data as Forest instances.

    Args:
        in_dir: str
            Directory to spectra files
        catalog: astropy.table
            Table containing metadata of objects
        pk1d: str or None - default: None
            Format for Pk 1D: Pk1D

    Returns:
        List of read spectra for all the healpixs
    """

    ra = catalog['RA'].data
    dec = catalog['DEC'].data
    in_healpixs = healpy.ang2pix(in_nside, np.pi / 2. - dec, ra, nest=True)
    unique_in_healpixs = np.unique(in_healpixs)

    #-- This is making it compatible with quickquasars on eBOSS mode
    if 'TARGETID' in catalog.colnames:
        id_name = 'TARGETID'
        if 'TILEID' in catalog.colnames:
            plate_name = 'TILEID'
            mjd_name = 'NIGHT'
            fiberid_name = 'FIBER'
        else:
            plate_name = 'TARGETID'
            mjd_name = 'TARGETID'
            fiberid_name = 'TARGETID'
            ##I'll put this to none but needs to modify the forest class to accept it...
    else:
        id_name = 'THING_ID'
        plate_name = 'PLATE'
        mjd_name = 'MJD'
        fiberid_name = 'FIBERID'

    data = []
    is_mock = True
    for index, healpix in enumerate(unique_in_healpixs):
        filename = f"{in_dir}/{healpix//100}/{healpix}/{desi_prefix}-{healpix}.fits"
        # the truth file is used to check if we are reading in mocks
        # in case we are, and we are computing pk1d, we also use them to load
        # the resolution matrix
        filename_truth = f"{in_dir}/{healpix//100}/{healpix}/truth-{in_nside}-{healpix}.fits"
        if not os.path.isfile(filename_truth):
            is_mock = False
            userprint(
                f"Read {index} of {len(unique_in_healpixs)}. num_data: {len(data)}"
            )
        else:
            filename = f"{in_dir}/{healpix//100}/{healpix}/{desi_prefix}-{healpix}.fits"  #spectra-{in_nside}-{healpix}.fits"
        try:
            userprint(f"Reading {filename}")
            hdul = fitsio.FITS(filename)
        except IOError:
            userprint(f"Error reading pix {healpix}")
            continue

        #-- Read targetid from fibermap to match to catalog later
        fibermap = hdul['FIBERMAP'].read()
        targetid_spec = fibermap["TARGETID"]

        reso_from_truth = False
        #-- First read all wavelength, flux, ivar, mask, and resolution
        #-- from this file
        spec_data = {}
        colors = ["B", "R"]
        if "Z_FLUX" in hdul:
            colors.append("Z")
        for color in colors:
            spec = {}
            try:
                spec["log_lambda"] = np.log10(
                    hdul[f"{color}_WAVELENGTH"].read())
                spec["FL"] = hdul[f"{color}_FLUX"].read()
                spec["IV"] = (hdul[f"{color}_IVAR"].read() *
                              (hdul[f"{color}_MASK"].read() == 0))
                w = np.isnan(spec["FL"]) | np.isnan(spec["IV"])
                for key in ["FL", "IV"]:
                    spec[key][w] = 0.
                if f"{color}_RESOLUTION" in hdul:
                    spec["RESO"] = hdul[f"{color}_RESOLUTION"].read()
                elif pk1d is not None:
                    try:
                        with fitsio.FITS(filename_truth) as hdul_truth:
                            spec["RESO"] = hdul_truth[
                                f"{color}_RESOLUTION"].read()
                    except IOError:
                        userprint(f"Error reading truth file {filename_truth}")
                    except KeyError:
                        userprint(
                            f"Error reading resolution from truth file for pix {healpix}"
                        )
                    else:
                        if not reso_from_truth:
                            userprint(
                                'Did not find resolution matrix in spectrum files, using resolution from truth files'
                            )
                            reso_from_truth = True
                spec_data[color] = spec
            except OSError:
                userprint(f"ERROR: while reading {color} band from {filename}")
        hdul.close()

        ## Get the quasars in this healpix pixel
        select = np.where(in_healpixs == healpix)[0]

        #-- Loop over quasars in catalog inside this healpixel
        for entry in catalog[select]:
            #-- Find which row in tile contains this quasar
            #-- It should be there by construction
            w_t = np.where(targetid_spec == entry[id_name])[0]
            if len(w_t) == 0:
                userprint(f"Error reading {entry[id_name]}")
                continue
            elif len(w_t) > 1:
                userprint(
                    f"Warning: more than one spectrum in this file for {entry[id_name]}"
                )
            else:
                w_t = w_t[0]

            #-- Loop over three spectrograph arms and coadd fluxes
            forest = None
            for spec in spec_data.values():
                ivar = spec['IV'][w_t].copy()
                flux = spec['FL'][w_t].copy()

                if not pk1d is None:
                    if not reso_from_truth:
                        reso_sum = spec['RESO'][w_t].copy()
                    else:
                        reso_sum = spec['RESO'][:].copy()
                    reso_in_km_per_s = spectral_resolution_desi(
                        reso_sum, spec['log_lambda'])
                    exposures_diff = np.zeros(spec['log_lambda'].shape)
                else:
                    reso_in_km_per_s = None
                    exposures_diff = None

                forest_temp = Forest(spec['log_lambda'], flux, ivar,
                                     entry[id_name], entry['RA'], entry['DEC'],
                                     entry['Z'], entry[plate_name],
                                     entry[mjd_name], entry[fiberid_name],
                                     exposures_diff, reso_in_km_per_s)

                if forest is None:
                    forest = copy.deepcopy(forest_temp)
                else:
                    forest = forest.coadd(forest_temp)

            data.append(forest)

    return data, is_mock


def read_from_minisv_desi(in_dir,
                          catalog,
                          pk1d=None,
                          usesinglenights=False,
                          useall=False,
                          usehealpix=False):
    """Reads the spectra and formats its data as Forest instances.
    Unlike the read_from_desi routine, this orders things by tile/petal
    Routine used to treat the DESI mini-SV data.

    Args:
        in_dir: str
            Directory to spectra files
        catalog: astropy.table
            Table containing metadata of objects
        pk1d: str or None - default: None
            Format for Pk 1D: Pk1D

    Returns:
        List of read spectra for all the healpixs
    """

    data = {}
    num_data = 0
    if usesinglenights or "cumulative" in in_dir:
        files_in = sorted(
            glob.glob(os.path.join(in_dir, "**/coadd-*.fits"), recursive=True))

        if "cumulative" in in_dir:
            petal_tile_night = [
                f"{entry['PETAL_LOC']}-{entry['TILEID']}-thru{entry['LAST_NIGHT']}"
                for entry in catalog
            ]
        else:
            petal_tile_night = [
                f"{entry['PETAL_LOC']}-{entry['TILEID']}-{entry['NIGHT']}"
                for entry in catalog
            ]
        #this uniqueness check is to ensure each petal/tile/night combination only appears once in the filelist
        petal_tile_night_unique = np.unique(petal_tile_night)

        filenames = []
        for f_in in files_in:
            for ptn in petal_tile_night_unique:
                if ptn in os.path.basename(f_in):
                    filenames.append(f_in)
                    break
    else:
        if useall:
            files_in = sorted(
                glob.glob(os.path.join(in_dir, "**/all/**/coadd-*.fits"),
                          recursive=True))
        else:
            files_in = sorted(
                glob.glob(os.path.join(in_dir, "**/deep/**/coadd-*.fits"),
                          recursive=True))
        petal_tile = [
            f"{entry['PETAL_LOC']}-{entry['TILEID']}" for entry in catalog
        ]
        #this uniqueness check is to ensure each petal/tile combination only appears once in the filelist
        petal_tile_unique = np.unique(petal_tile)
        filenames = []
        for f_in in files_in:
            for pt in petal_tile_unique:
                if pt in os.path.basename(f_in):
                    filenames.append(f_in)
                    break

    #filenames = []
    #for entry in catalog:
    #    fi = (f"{entry['TILEID']}/{entry['NIGHT']}/"+
    #          f"coadd-{entry['PETAL_LOC']}-{entry['TILEID']}-{entry['NIGHT']}.fits")
    #    filenames.append(fi)
    filenames = np.unique(filenames)

    for index, filename in enumerate(filenames):
        userprint("read tile {} of {}. ndata: {}".format(
            index, len(filenames), num_data))
        try:
            hdul = fitsio.FITS(filename)
        except IOError:
            userprint("Error reading file {}\n".format(filename))
            continue

        fibermap = hdul['FIBERMAP'].read()
        fibermap_colnames = hdul["FIBERMAP"].get_colnames()
        if 'TARGET_RA' in fibermap_colnames:
            ra = fibermap['TARGET_RA']
            dec = fibermap['TARGET_DEC']
        elif 'RA_TARGET' in fibermap_colnames:
            ra = fibermap['RA_TARGET']
            dec = fibermap['DEC_TARGET']
        ra = np.radians(ra)
        dec = np.radians(dec)
        if usehealpix:
            in_nside = 8
            try:
                in_healpixs = healpy.ang2pix(in_nside,
                                             np.pi / 2. - dec,
                                             ra,
                                             nest=True)
            except ValueError:
                select_nan_radec = np.logical_not(
                    np.isfinite(dec) & np.isfinite(ra))
                dec[select_nan_radec] = 0
                ra[select_nan_radec] = 0
                in_healpixs = healpy.ang2pix(in_nside,
                                             np.pi / 2. - dec,
                                             ra,
                                             nest=True)
                in_healpixs[select_nan_radec] = -12345
                userprint(
                    "found non-finite ra/dec values, setting their healpix id to -12345"
                )

        petal_spec = fibermap['PETAL_LOC'][0]

        if 'TILEID' in fibermap_colnames:
            tile_spec = fibermap['TILEID'][0]
        else:
            #pre-andes tiles don't have this in the fibermap
            tile_spec = filename.split('-')[-2]

        if 'NIGHT' in fibermap_colnames or "LAST_NIGHT" in fibermap_colnames:
            try:
                night_spec = fibermap['NIGHT'][0]
            except ValueError:
                night_spec = fibermap['LAST_NIGHT'][0]
        else:
            #pre-andes tiles don't have this in the fibermap
            print(f'{filename} does not have a NIGHT')
            try:
                night_spec = int(filename.split('-')[-1].split('.')[0])
            except ValueError:
                night_spec = int(filename.split('thru')[-1].split('.')[0])

        targetid_spec = fibermap['TARGETID']

        if 'brz_wavelength' in hdul.hdu_map.keys():
            colors = ['BRZ']
            if index == 0:
                print("reading all-band coadd as in minisv pre-andes dataset")
        else:
            colors = ['B', 'R', 'Z']
            if index == 0:
                print("couldn't read the all band-coadd,"
                      " trying single band as introduced in Andes reduction")

        spec_data = {}
        for color in colors:
            try:
                spec = {}
                spec['log_lambda'] = np.log10(
                    hdul[f'{color}_WAVELENGTH'].read())
                spec['FL'] = hdul[f'{color}_FLUX'].read()
                spec['IV'] = (hdul[f'{color}_IVAR'].read() *
                              (hdul[f'{color}_MASK'].read() == 0))
                w = np.isnan(spec['FL']) | np.isnan(spec['IV'])
                for key in ['FL', 'IV']:
                    spec[key][w] = 0.
                spec['RESO'] = hdul[f'{color}_RESOLUTION'].read()
                spec_data[color] = spec
            except OSError:
                userprint(f"ERROR: when reading {color}-band data")

        hdul.close()
        plate_spec = int(f"{tile_spec}{petal_spec}")

        select = ((catalog['TILEID'] == tile_spec) &
                  (catalog['PETAL_LOC'] == petal_spec))
        if 'NIGHT' in catalog.colnames and not "LAST_NIGHT" in catalog.colnames:
            select &= (catalog['NIGHT'] == night_spec)
        userprint(
            f'This is tile {tile_spec}, petal {petal_spec}, night {night_spec}')

        #-- Loop over quasars in catalog inside this tile-petal
        for entry in catalog[select]:

            #-- Find which row in tile contains this quasar
            w_t = np.where(targetid_spec == entry['TARGETID'])[0]
            if len(w_t) == 0:
                userprint(f"Error reading {entry['TARGETID']}")
                continue
            elif len(w_t) > 1:
                userprint(
                    f"Warning: more than one spectrum in this file for {entry['TARGETID']}"
                )
            else:
                w_t = w_t[0]

            #-- Loop over three spectrograph arms and coadd fluxes
            forest = None
            for spec in spec_data.values():
                ivar = spec['IV'][w_t].copy()
                flux = spec['FL'][w_t].copy()

                if pk1d is not None:
                    reso_sum = spec['RESO'][w_t].copy()
                    reso_in_pixel, reso_in_km_per_s = np.real(
                        spectral_resolution_desi(reso_sum, spec['log_lambda']))
                    exposures_diff = np.zeros(spec['log_lambda'].shape)
                else:
                    reso_in_km_per_s = None
                    exposures_diff = None

                forest_temp = Forest(
                    spec['log_lambda'], flux, ivar, entry['TARGETID'],
                    entry['RA'], entry['DEC'], entry['Z'], entry['TILEID'],
                    entry['NIGHT']
                    if 'NIGHT' in entry.colnames else entry["LAST_NIGHT"]
                    if 'LAST_NIGHT' in entry.colnames else -1, entry['FIBER'],
                    exposures_diff, reso_in_km_per_s)
                if forest is None:
                    forest = copy.deepcopy(forest_temp)
                else:
                    #need to do the function call here to allow passing back forest_temp if forest is invalid
                    forest = forest.coadd(forest_temp)
            if not usehealpix:
                if plate_spec not in data:
                    data[plate_spec] = []
                data[plate_spec].append(forest)
                num_data += 1
            else:
                if in_healpixs[w_t] not in data:
                    data[in_healpixs[w_t]] = []
                #this might be slow, but would coadd objects with the same targetid even if on multiple tiles
                do_append = True
                for forest_existing in data[in_healpixs[w_t]]:
                    if forest_existing.thingid == forest.thingid:
                        #the method call works as long as only valid forests are stored below
                        forest_existing.coadd(forest)
                        do_append = False
                        break
                #need to make sure that the forest is valid and the object isn't already in
                if do_append and forest.log_lambda is not None and len(
                        forest.log_lambda) > 0:
                    data[in_healpixs[w_t]].append(forest)
                    num_data += 1

    userprint("found {} quasars in input files\n".format(num_data))

    if num_data == 0:
        raise ValueError("No Quasars found, stopping here")
    if usehealpix:
        #need to hand a list to the routine above
        data = [
            forest for healpix_list in data.values() for forest in healpix_list
        ]

    return data, num_data


def read_blinding(in_dir):
    """Checks the delta files for blinding settings

    Args:
        in_dir: str
            Directory to spectra files. If mode is "spec-mock-1D", then it is
            the filename of the fits file contianing the mock spectra

    Returns:
        The following variables:
            blinding: True if data is blinded and False otherwise
    """
    files = []
    in_dir = os.path.expandvars(in_dir)
    if len(in_dir) > 8 and in_dir[-8:] == '.fits.gz':
        files += glob.glob(in_dir)
    elif len(in_dir) > 5 and in_dir[-5:] == '.fits':
        files += glob.glob(in_dir)
    else:
        files += glob.glob(in_dir + '/*.fits') + glob.glob(in_dir +
                                                           '/*.fits.gz')
    filename = files[0]
    hdul = fitsio.FITS(filename)
    header = hdul[1].read_header()
    # new runs of picca_deltas should have a blinding keyword
    if "BLINDING" in header:
        blinding = header["BLINDING"]
    # older runs are not from DESI main survey and should not be blinded
    else:
        blinding = "none"

    return blinding


def read_delta_file(filename, rebin_factor=None):
    """Extracts deltas from a single file.
    Args:
        filename: str
            Path to the file to read
        rebin_factor: int - default: None
            Factor to rebin the lambda grid by. If None, no rebinning is done.
    Returns:
        deltas:
            A dictionary with the data. Keys are the healpix numbers of each
                spectrum. Values are lists of delta instances.
    """

    hdul = fitsio.FITS(filename)
    # If there is an extension called lambda format is image
    if 'LAMBDA' in hdul:
        deltas = Delta.from_image(hdul)
    else:
        deltas = [Delta.from_fitsio(hdu) for hdu in hdul[1:]]

<<<<<<< HEAD
    # Rebin
=======
# Rebin
>>>>>>> 8c571e70
    if rebin_factor is not None:
        if 'LAMBDA' in hdul:
            card = 'METADATA'
        else:
            card = 1

        if hdul[card].read_header()['WAVE_SOLUTION'] != 'lin':
            raise ValueError('Delta rebinning only implemented for linear \
                    lambda bins')

        dwave = hdul[card].read_header()['DELTA_LAMBDA']

        for i in range(len(deltas)):
            deltas[i].rebin(rebin_factor, dwave=dwave)

    hdul.close()

    return deltas


def read_deltas(in_dir,
                nside,
                lambda_abs,
                alpha,
                z_ref,
                cosmo,
                max_num_spec=None,
                no_project=False,
                nproc=None,
                rebin_factor=None):
    """Reads deltas and computes their redshifts.

    Fills the fields delta.z and multiplies the weights by
        `(1+z)^(alpha-1)/(1+z_ref)^(alpha-1)`
    (equation 7 of du Mas des Bourboux et al. 2020)

    Args:
        in_dir: str
            Directory to spectra files. If mode is "spec-mock-1D", then it is
            the filename of the fits file contianing the mock spectra
        nside: int
            The healpix nside parameter
        lambda_abs: float
            Wavelength of the absorption (in Angstroms)
        alpha: float
            Redshift evolution coefficient (see equation 7 of du Mas des
            Bourboux et al. 2020)
        z_ref: float
            Redshift of reference
        cosmo: constants.Cosmo
            The fiducial cosmology
        max_num_spec: int or None - default: None
            Maximum number of spectra to read
        no_project: bool - default: False
            If True, project the deltas (see equation 5 of du Mas des Bourboux
            et al. 2020)
        nproc: int - default: None
            Number of cpus for parallelization. If None, uses all available.
        rebin_factor: int - default: None
            Factor to rebin the lambda grid by. If None, no rebinning is done.

    Returns:
        The following variables:
            data: A dictionary with the data. Keys are the healpix numbers of
                each spectrum. Values are lists of delta instances.
            num_data: Number of spectra in data.
            z_min: Minimum redshift of the loaded deltas.
            z_max: Maximum redshift of the loaded deltas.

    Raises:
        AssertionError: if no healpix numbers are found
    """
    files = []
    in_dir = os.path.expandvars(in_dir)

    if len(in_dir) > 8 and in_dir[-8:] == '.fits.gz':
        files += sorted(glob.glob(in_dir))
    elif len(in_dir) > 5 and in_dir[-5:] == '.fits':
        files += sorted(glob.glob(in_dir))
    else:
        files += sorted(
            glob.glob(in_dir + '/*.fits') + glob.glob(in_dir + '/*.fits.gz'))
    files = sorted(files)

    if rebin_factor is not None:
        userprint(f"Rebinning deltas by a factor of {rebin_factor}\n")

    arguments = [(f, rebin_factor) for f in files]
    pool = Pool(processes=nproc)
    results = pool.starmap(read_delta_file, arguments)
    pool.close()

    deltas = []
    num_data = 0
    for delta in results:
        if delta is not None:
            deltas += delta
            num_data = len(deltas)
            if (max_num_spec is not None) and (num_data > max_num_spec):
                break

    # truncate the deltas if we load too many lines of sight
    if max_num_spec is not None:
        deltas = deltas[:max_num_spec]
        num_data = len(deltas)

    userprint("\n")

    # compute healpix numbers
    phi = [delta.ra for delta in deltas]
    theta = [np.pi / 2. - delta.dec for delta in deltas]
    healpixs = healpy.ang2pix(nside, theta, phi)
    if healpixs.size == 0:
        raise AssertionError('ERROR: No data in {}'.format(in_dir))

    data = {}
    z_min = 10**deltas[0].log_lambda[0] / lambda_abs - 1.
    z_max = 0.
    for delta, healpix in zip(deltas, healpixs):
        z = 10**delta.log_lambda / lambda_abs - 1.
        z_min = min(z_min, z.min())
        z_max = max(z_max, z.max())
        delta.z = z
        if not cosmo is None:
            delta.r_comov = cosmo.get_r_comov(z)
            delta.dist_m = cosmo.get_dist_m(z)
        delta.weights *= ((1 + z) / (1 + z_ref))**(alpha - 1)

        if not no_project:
            delta.project()

        if not healpix in data:
            data[healpix] = []
        data[healpix].append(delta)

    return data, num_data, z_min, z_max


def read_objects(filename,
                 nside,
                 z_min,
                 z_max,
                 alpha,
                 z_ref,
                 cosmo,
                 mode='sdss',
                 keep_bal=True):
    """Reads objects and computes their redshifts.

    Fills the fields delta.z and multiplies the weights by
        `(1+z)^(alpha-1)/(1+z_ref)^(alpha-1)`
    (equation 7 of du Mas des Bourboux et al. 2020)

    Args:
        filename: str
            Filename of the objects catalogue (must follow DRQ catalogue
            structure)
        nside: int
            The healpix nside parameter
        z_min: float
            Minimum redshift. Quasars with redshifts lower than z_min will be
            discarded
        z_max: float
            Maximum redshift. Quasars with redshifts higher than or equal to
            z_max will be discarded
        alpha: float
            Redshift evolution coefficient (see equation 7 of du Mas des
            Bourboux et al. 2020)
        z_ref: float
            Redshift of reference
        cosmo: constants.Cosmo
            The fiducial cosmology
        mode: str
            Mode to read drq file. Defaults to sdss for backward compatibility
        keep_bal: bool
            If False, remove the quasars flagged as having a Broad Absorption
            Line. Ignored if bi_max is not None

    Returns:
        The following variables:
            objs: A list of QSO instances
            z_min: Minimum redshift of the loaded objects.

    Raises:
        AssertionError: if no healpix numbers are found
    """
    objs = {}

    catalog = read_drq(filename,
                       z_min=z_min,
                       z_max=z_max,
                       keep_bal=keep_bal,
                       mode=mode)

    phi = catalog['RA']
    theta = np.pi / 2. - catalog['DEC']
    healpixs = healpy.ang2pix(nside, theta, phi)
    if healpixs.size == 0:
        raise AssertionError()
    userprint("Reading objects ")

    unique_healpix = np.unique(healpixs)

    if mode == 'desi_mocks':
        nightcol = 'TARGETID'
    elif 'desi' in mode:
        if 'LAST_NIGHT' in catalog.colnames:
            nightcol = 'LAST_NIGHT'
        elif 'NIGHT' in catalog.colnames:
            nightcol = 'NIGHT'
        elif 'SURVEY' in catalog.colnames:
            nightcol = 'TARGETID'
        else:
            raise Exception(
                "The catalog does not have a NIGHT or LAST_NIGHT entry")

    for index, healpix in enumerate(unique_healpix):
        userprint("{} of {}".format(index, len(unique_healpix)))
        w = healpixs == healpix
        if 'TARGETID' in catalog.colnames:
            if 'FIBER' in catalog.colnames:
                fibercol = "FIBER"
            else:
                fibercol = "TARGETID"
            objs[healpix] = [
                QSO(entry['TARGETID'], entry['RA'], entry['DEC'], entry['Z'],
                    entry['TARGETID'], entry[nightcol], entry[fibercol])
                for entry in catalog[w]
            ]
        else:
            objs[healpix] = [
                QSO(entry['THING_ID'], entry['RA'], entry['DEC'], entry['Z'],
                    entry['PLATE'], entry['MJD'], entry['FIBERID'])
                for entry in catalog[w]
            ]

        for obj in objs[healpix]:
            obj.weights = ((1. + obj.z_qso) / (1. + z_ref))**(alpha - 1.)
            if not cosmo is None:
                obj.r_comov = cosmo.get_r_comov(obj.z_qso)
                obj.dist_m = cosmo.get_dist_m(obj.z_qso)

    return objs, catalog['Z'].min()


def read_spall(in_dir, thingid, spall=None):
    """Loads thingid, plate, mjd, and fiberid from spAll file

    Args:
        in_dir: str
            Directory to spectra files
        thingid: array of int
            Thingid of the observations
        spall: str - default: None
            Path to the spAll file required for multiple observations
    Returns:
        Arrays with thingid, plate, mjd, and fiberid
    """
    if spall is None:
        folder = in_dir.replace("spectra/", "")
        folder = folder.replace("lite", "").replace("full", "")
        filenames = sorted(glob.glob(folder + "/spAll-*.fits"))

        if len(filenames) > 1:
            userprint("ERROR: found multiple spAll files")
            userprint(("ERROR: try running with --bestobs option (but you will "
                       "lose reobservations)"))
            for filename in filenames:
                userprint("found: ", filename)
            sys.exit(1)
        if len(filenames) == 0:
            userprint(("ERROR: can't find required spAll file in "
                       "{}").format(in_dir))
            userprint(("ERROR: try runnint with --best-obs option (but you "
                       "will lose reobservations)"))
            sys.exit(1)
        spall = filenames[0]

    userprint(f"INFO: reading spAll from {spall}")
    spall = fitsio.read(spall,
                        columns=[
                            'THING_ID', 'PLATE', 'MJD', 'FIBERID',
                            'PLATEQUALITY', 'ZWARNING'
                        ])
    thingid_spall = spall["THING_ID"]
    plate_spall = spall["PLATE"]
    mjd_spall = spall["MJD"]
    fiberid_spall = spall["FIBERID"]
    quality_spall = spall["PLATEQUALITY"].astype(str)
    z_warn_spall = spall["ZWARNING"]

    w = np.in1d(thingid_spall, thingid)
    userprint(f"INFO: Found {np.sum(w)} spectra with required THING_ID")
    w &= quality_spall == "good"
    userprint(f"INFO: Found {np.sum(w)} spectra with 'good' plate")
    ## Removing spectra with the following ZWARNING bits set:
    ## SKY, LITTLE_COVERAGE, UNPLUGGED, BAD_TARGET, NODATA
    ## https://www.sdss.org/dr14/algorithms/bitmasks/#ZWARNING
    bad_z_warn_bit = {
        0: 'SKY',
        1: 'LITTLE_COVERAGE',
        7: 'UNPLUGGED',
        8: 'BAD_TARGET',
        9: 'NODATA'
    }
    for z_warn_bit, z_warn_bit_name in bad_z_warn_bit.items():
        wbit = (z_warn_spall & 2**z_warn_bit == 0)
        w &= wbit
        userprint(
            f"INFO: Found {np.sum(w)} spectra without {z_warn_bit} bit set: {z_warn_bit_name}"
        )
    userprint(f"INFO: # unique objs: {len(thingid)}")
    userprint(f"INFO: # spectra: {w.sum()}")

    return thingid_spall[w], plate_spall[w], mjd_spall[w], fiberid_spall[w]<|MERGE_RESOLUTION|>--- conflicted
+++ resolved
@@ -1487,11 +1487,7 @@
     else:
         deltas = [Delta.from_fitsio(hdu) for hdu in hdul[1:]]
 
-<<<<<<< HEAD
     # Rebin
-=======
-# Rebin
->>>>>>> 8c571e70
     if rebin_factor is not None:
         if 'LAMBDA' in hdul:
             card = 'METADATA'
