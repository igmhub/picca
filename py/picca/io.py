--- conflicted
+++ resolved
@@ -1415,25 +1415,15 @@
     return blinding
 
 
-<<<<<<< HEAD
-def read_delta_file(filename, from_image=False):
-=======
-def read_delta_file(filename, from_image=None, rebin_factor=None):
->>>>>>> 6a801a11
+def read_delta_file(filename, from_image=False, rebin_factor=None):
     """Extracts deltas from a single file.
     Args:
         filename: str
-            Path to the file to read
-<<<<<<< HEAD
-        
+            Path to the file to read        
         from_image: bool
             If True read deltas in ImageHDU format.
-=======
-        from_image: bool - default: False
-            Whether to use the from_image method.
         rebin_factor: int - default: None
             Factor to rebin the lambda grid by. If None, no rebinning is done.
->>>>>>> 6a801a11
     Returns:
         deltas:
             A dictionary with the data. Keys are the healpix numbers of each
@@ -1464,14 +1454,9 @@
                 cosmo,
                 max_num_spec=None,
                 no_project=False,
-<<<<<<< HEAD
                 from_image=False,
-                nproc=None):
-=======
-                from_image=None,
                 nproc=None,
                 rebin_factor=None):
->>>>>>> 6a801a11
     """Reads deltas and computes their redshifts.
 
     Fills the fields delta.z and multiplies the weights by
@@ -1498,18 +1483,12 @@
         no_project: bool - default: False
             If True, project the deltas (see equation 5 of du Mas des Bourboux
             et al. 2020)
-<<<<<<< HEAD
         from_image: bool - default: False
             If True, read deltas in ImageHDU format. 
-=======
-        from_image: list or None - default: None
-            If not None, read the deltas from image files. The list of
-            filenname for the image files should be paassed in from_image
         nproc: int - default: None
             Number of cpus for parallelization. If None, uses all available.
         rebin_factor: int - default: None
             Factor to rebin the lambda grid by. If None, no rebinning is done.
->>>>>>> 6a801a11
 
     Returns:
         The following variables:
