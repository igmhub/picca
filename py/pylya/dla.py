--- conflicted
+++ resolved
@@ -19,11 +19,7 @@
     
     @staticmethod
     def tau_a(la,zabs,nhi):
-<<<<<<< HEAD
-        lam_lya = 1215.67
-=======
         lam_lya = constants.absorber_IGM["LYA"]
->>>>>>> 45713c0a
         gamma = 6.625e8
         f = 0.4164
         c = 3e8 ## speed of light m/s
@@ -44,11 +40,7 @@
     
     @staticmethod
     def tau_b(la,zabs,nhi):
-<<<<<<< HEAD
-        lam_lyb = 1025.7223
-=======
         lam_lyb = constants.absorber_IGM["LYB"]
->>>>>>> 45713c0a
         gamma = 0.079120
         f = 1.897e8
         c = 3e8 ## speed of light m/s
