name: Autoyapf
<<<<<<< HEAD
on:
  pull_request:
    paths:
    - '**.py'
  push:
    paths:
    - '**.py'
=======

on: [push, pull_request]
>>>>>>> 9d3165be
jobs:
  autoyapf:
    runs-on: ubuntu-latest
    steps:
<<<<<<< HEAD
      - uses: actions/checkout@master
        with:
          ref: ${{ github.head_ref }}
      - name: autoyapf
        id: autoyapf
        uses: mritunjaysharma394/autoyapf@v2
        with:
          args: --style google --recursive --in-place .
      - name: Check for modified files
        id: git-check
        run: echo ::set-output name=modified::$(if git diff-index --quiet HEAD --; then echo "false"; else echo "true"; fi)
      - name: Push changes
        if: steps.git-check.outputs.modified == 'true'
        run: |
          git config --global user.name 'github-actions' 
          git config --global user.email 'github-actions@github.com' 
          git remote set-url origin https://x-access-token:${{ secrets.GITHUB_TOKEN }}@github.com/${{ github.repository }}
          git commit -am "Automated autoyapf fixes"
          git push
=======
      - run: echo "In the future this will run the automatic formatting"
>>>>>>> 9d3165be
<|MERGE_RESOLUTION|>--- conflicted
+++ resolved
@@ -1,5 +1,4 @@
 name: Autoyapf
-<<<<<<< HEAD
 on:
   pull_request:
     paths:
@@ -7,15 +6,10 @@
   push:
     paths:
     - '**.py'
-=======
-
-on: [push, pull_request]
->>>>>>> 9d3165be
 jobs:
   autoyapf:
     runs-on: ubuntu-latest
     steps:
-<<<<<<< HEAD
       - uses: actions/checkout@master
         with:
           ref: ${{ github.head_ref }}
@@ -34,7 +28,4 @@
           git config --global user.email 'github-actions@github.com' 
           git remote set-url origin https://x-access-token:${{ secrets.GITHUB_TOKEN }}@github.com/${{ github.repository }}
           git commit -am "Automated autoyapf fixes"
-          git push
-=======
-      - run: echo "In the future this will run the automatic formatting"
->>>>>>> 9d3165be
+          git push