#!/usr/bin/env python

import scipy as sp
import fitsio
import argparse
import glob
import healpy
import sys
import copy
from multiprocessing import Pool,Lock,cpu_count,Value

from picca import constants, cf, utils
from picca.data import delta

def corr_func(p):
    if x_correlation:
        cf.fill_neighs_x_correlation(p)
    else:
        cf.fill_neighs(p)
    tmp = cf.cf(p)
    return tmp

if __name__ == '__main__':

    parser = argparse.ArgumentParser(formatter_class=argparse.ArgumentDefaultsHelpFormatter,
        description='Compute the auto and cross-correlation of delta fields')

    parser.add_argument('--out', type=str, default=None, required=True,
        help='Output file name')

    parser.add_argument('--in-dir', type=str, default=None, required=True,
        help='Directory to delta files')

    parser.add_argument('--from-image', type=str, default=None, required=False,
        help='Read delta from image format', nargs='*')

    parser.add_argument('--in-dir2', type=str, default=None, required=False,
        help='Directory to 2nd delta files')

    parser.add_argument('--rp-min', type=float, default=0., required=False,
        help='Min r-parallel [h^-1 Mpc]')

    parser.add_argument('--rp-max', type=float, default=200., required=False,
        help='Max r-parallel [h^-1 Mpc]')

    parser.add_argument('--rt-max', type=float, default=200., required=False,
        help='Max r-transverse [h^-1 Mpc]')

    parser.add_argument('--np', type=int, default=50, required=False,
        help='Number of r-parallel bins')

    parser.add_argument('--nt', type=int, default=50, required=False,
        help='Number of r-transverse bins')

    parser.add_argument('--z-cut-min', type=float, default=0., required=False,
        help='Use only pairs of forest x object with the mean of the last absorber \
        redshift and the object redshift larger than z-cut-min')

    parser.add_argument('--z-cut-max', type=float, default=10., required=False,
        help='Use only pairs of forest x object with the mean of the last absorber \
        redshift and the object redshift smaller than z-cut-max')

    parser.add_argument('--lambda-abs', type=str, default='LYA', required=False,
        help='Name of the absorption in picca.constants defining the redshift of the delta')

    parser.add_argument('--lambda-abs2', type=str, default=None, required=False,
        help='Name of the absorption in picca.constants defining the redshift of the 2nd delta')

    parser.add_argument('--z-ref', type=float, default=2.25, required=False,
        help='Reference redshift')

    parser.add_argument('--z-evol', type=float, default=2.9, required=False,
        help='Exponent of the redshift evolution of the delta field')

    parser.add_argument('--z-evol2', type=float, default=2.9, required=False,
        help='Exponent of the redshift evolution of the 2nd delta field')

    parser.add_argument('--fid-Om', type=float, default=0.315, required=False,
        help='Omega_matter(z=0) of fiducial LambdaCDM cosmology')

    parser.add_argument('--no-project', action='store_true', required=False,
        help='Do not project out continuum fitting modes')

    parser.add_argument('--no-same-wavelength-pairs', action='store_true', required=False,
        help='Reject pairs with same wavelength')

    parser.add_argument('--nside', type=int, default=16, required=False,
        help='Healpix nside')

    parser.add_argument('--nproc', type=int, default=None, required=False,
        help='Number of processors')

    parser.add_argument('--nspec', type=int, default=None, required=False,
        help='Maximum number of spectra to read')


    args = parser.parse_args()

    if args.nproc is None:
        args.nproc = cpu_count()//2

    cf.rp_max = args.rp_max
    cf.rt_max = args.rt_max
    cf.rp_min = args.rp_min
    cf.z_cut_max = args.z_cut_max
    cf.z_cut_min = args.z_cut_min
    cf.np = args.np
    cf.nt = args.nt
    cf.nside = args.nside
    cf.zref = args.z_ref
    cf.alpha = args.z_evol
    cf.no_same_wavelength_pairs = args.no_same_wavelength_pairs

    cosmo = constants.cosmo(args.fid_Om)

    lambda_abs  = constants.absorber_IGM[args.lambda_abs]
    if (args.lambda_abs2) : lambda_abs2 = constants.absorber_IGM[args.lambda_abs2]
    else: lambda_abs2 = constants.absorber_IGM[args.lambda_abs]
    cf.lambda_abs = lambda_abs
    cf.lambda_abs2 = lambda_abs2

    data = {}
    ndata = 0
    dels = []
    fi = []
    if args.from_image == None:
        if (len(args.in_dir)>8) and (args.in_dir[-8:]==".fits.gz"):
            fi += glob.glob(args.in_dir)
        elif (len(args.in_dir)>5) and (args.in_dir[-5:]==".fits"):
            fi += glob.glob(args.in_dir)
        else:
            fi += glob.glob(args.in_dir+"/*.fits") + glob.glob(args.in_dir+"/*.fits.gz")
        fi = sorted(fi)
        for i,f in enumerate(fi):
            sys.stderr.write("\rread {} of {} {}".format(i,len(fi),ndata))
            hdus = fitsio.FITS(f)
            dels += [delta.from_fitsio(h) for h in hdus[1:]]
            ndata+=len(hdus[1:])
            hdus.close()
            if not args.nspec is None:
                if ndata>args.nspec:break
    elif len(args.from_image)>0:
        for arg in args.from_image:
            if (len(arg)>8) and (arg[-8:]==".fits.gz"):
                fi += glob.glob(arg)
            elif (len(arg)>5) and (arg[-5:]==".fits"):
                fi += glob.glob(arg)
            else:
                fi += glob.glob(arg+"/*.fits") + glob.glob(arg+"/*.fits.gz")
        fi = sorted(fi)
        for f in fi:
            d = delta.from_image(f)
            dels += d
        ndata = len(dels)
        print('\nndata = ',ndata)
    else:
        if (len(args.in_dir)>8) and (args.in_dir[-8:]==".fits.gz"):
            fi += glob.glob(args.in_dir)
        elif (len(args.in_dir)>5) and (args.in_dir[-5:]==".fits"):
            fi += glob.glob(args.in_dir)
        else:
            fi += glob.glob(args.in_dir+"/*.fits") + glob.glob(args.in_dir+"/*.fits.gz")
        fi = sorted(fi)
        for f in fi:
            d = delta.from_image(f)
            dels += d
        ndata = len(dels)
        print('\nndata = ',ndata)

    x_correlation=False
    if args.in_dir2:
        x_correlation=True
        data2 = {}
        ndata2 = 0
        dels2 = []
        if not args.from_image:
            if (len(args.in_dir2)>8) and (args.in_dir2[-8:]==".fits.gz"):
                fi = glob.glob(args.in_dir2)
            else:
                fi = glob.glob(args.in_dir2+"/*.fits.gz")
            fi = sorted(fi)
            for i,f in enumerate(fi):
                sys.stderr.write("\rread {} of {} {}".format(i,len(fi),ndata2))
                hdus = fitsio.FITS(f)
                dels2 += [delta.from_fitsio(h) for h in hdus[1:]]
                ndata2+=len(hdus[1:])
                hdus.close()
                if not args.nspec is None:
                    if ndata2>args.nspec:break
        else:
            dels2 = delta.from_image(args.in_dir2)
    elif lambda_abs != lambda_abs2:
        x_correlation=True
        data2  = copy.deepcopy(data)
        ndata2 = copy.deepcopy(ndata)
        dels2  = copy.deepcopy(dels)
    cf.x_correlation = x_correlation
    if x_correlation: print("doing xcorrelation")
    z_min_pix = 10**dels[0].ll[0]/lambda_abs-1.
    phi = [d.ra for d in dels]
    th = [sp.pi/2.-d.dec for d in dels]
    pix = healpy.ang2pix(cf.nside,th,phi)
    for d,p in zip(dels,pix):
        if not p in data:
            data[p]=[]
        data[p].append(d)

        z = 10**d.ll/lambda_abs-1.
        z_min_pix = sp.amin( sp.append([z_min_pix],z) )
        d.z = z
        d.r_comov = cosmo.r_comoving(z)
        d.we *= ((1.+z)/(1.+args.z_ref))**(cf.alpha-1.)
        if not args.no_project:
            d.project()

    cf.angmax = utils.compute_ang_max(cosmo,cf.rt_max,z_min_pix)

    if x_correlation:
        cf.alpha2 = args.z_evol2
        z_min_pix2 = 10**dels2[0].ll[0]/lambda_abs2-1.
        phi2 = [d.ra for d in dels2]
        th2 = [sp.pi/2.-d.dec for d in dels2]
        pix2 = healpy.ang2pix(cf.nside,th2,phi2)

        for d,p in zip(dels2,pix2):
            if not p in data2:
                data2[p]=[]
            data2[p].append(d)

            z = 10**d.ll/lambda_abs2-1.
            z_min_pix2 = sp.amin(sp.append([z_min_pix2],z) )
            d.z = z
            d.r_comov = cosmo.r_comoving(z)
            d.we *= ((1.+z)/(1.+args.z_ref))**(cf.alpha2-1.)
            if not args.no_project:
                d.project()

        cf.angmax = utils.compute_ang_max(cosmo,cf.rt_max,z_min_pix,z_min_pix2)

    sys.stderr.write("\n")

    cf.npix = len(data)
    cf.data = data
    cf.ndata=ndata
    print("done, npix = {}".format(cf.npix))

    if x_correlation:
        cf.data2 = data2
        cf.ndata2=ndata2

    cf.counter = Value('i',0)

    cf.lock = Lock()
    cpu_data = {}
    for p in list(data.keys()):
        cpu_data[p] = [p]

    pool = Pool(processes=args.nproc)

    cfs = pool.map(corr_func,sorted(list(cpu_data.values())))
    pool.close()

    cfs=sp.array(cfs)
    wes=cfs[:,0,:]
    rps=cfs[:,2,:]
    rts=cfs[:,3,:]
    zs=cfs[:,4,:]
    nbs=cfs[:,5,:].astype(sp.int64)
    cfs=cfs[:,1,:]
    hep=sp.array(sorted(list(cpu_data.keys())))

    cut      = (wes.sum(axis=0)>0.)
    rp       = (rps*wes).sum(axis=0)
    rp[cut] /= wes.sum(axis=0)[cut]
    rt       = (rts*wes).sum(axis=0)
    rt[cut] /= wes.sum(axis=0)[cut]
    z        = (zs*wes).sum(axis=0)
    z[cut]  /= wes.sum(axis=0)[cut]
    nb       = nbs.sum(axis=0)

<<<<<<< HEAD
    w = wes.sum(axis=1)>0.
    hep = hep[w]
    wes = wes[w]
    cfs = cfs[w]
=======
>>>>>>> de19fb07

    out = fitsio.FITS(args.out,'rw',clobber=True)
    head = [ {'name':'RPMIN','value':cf.rp_min,'comment':'Minimum r-parallel [h^-1 Mpc]'},
        {'name':'RPMAX','value':cf.rp_max,'comment':'Maximum r-parallel [h^-1 Mpc]'},
        {'name':'RTMAX','value':cf.rt_max,'comment':'Maximum r-transverse [h^-1 Mpc]'},
        {'name':'NP','value':cf.np,'comment':'Number of bins in r-parallel'},
        {'name':'NT','value':cf.nt,'comment':'Number of bins in r-transverse'},
        {'name':'ZCUTMIN','value':cf.z_cut_min,'comment':'Minimum redshift of pairs'},
        {'name':'ZCUTMAX','value':cf.z_cut_max,'comment':'Maximum redshift of pairs'},
        {'name':'NSIDE','value':cf.nside,'comment':'Healpix nside'}
    ]
    out.write([rp,rt,z,nb],names=['RP','RT','Z','NB'],
        comment=['R-parallel','R-transverse','Redshift','Number of pairs'],
        units=['h^-1 Mpc','h^-1 Mpc','',''],
        header=head,extname='ATTRI')

    head2 = [{'name':'HLPXSCHM','value':'RING','comment':'Healpix scheme'}]
    out.write([hep,wes,cfs],names=['HEALPID','WE','DA'],
        comment=['Healpix index', 'Sum of weight', 'Correlation'],
        header=head2,extname='COR')

    out.close()<|MERGE_RESOLUTION|>--- conflicted
+++ resolved
@@ -278,13 +278,10 @@
     z[cut]  /= wes.sum(axis=0)[cut]
     nb       = nbs.sum(axis=0)
 
-<<<<<<< HEAD
     w = wes.sum(axis=1)>0.
     hep = hep[w]
     wes = wes[w]
     cfs = cfs[w]
-=======
->>>>>>> de19fb07
 
     out = fitsio.FITS(args.out,'rw',clobber=True)
     head = [ {'name':'RPMIN','value':cf.rp_min,'comment':'Minimum r-parallel [h^-1 Mpc]'},
