--- conflicted
+++ resolved
@@ -106,13 +106,7 @@
     xcf.alpha = args.z_evol_del
     xcf.lambda_abs = constants.absorber_IGM[args.lambda_abs]
     xcf.rej = args.rej
-
-<<<<<<< HEAD
-    lambda_abs  = constants.absorber_IGM[args.lambda_abs]
-    xcf.lambda_abs = lambda_abs
-
-=======
->>>>>>> 937ab107
+    
     cosmo = constants.cosmo(args.fid_Om)
 
     ### Read deltas
