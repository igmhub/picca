#!/usr/bin/env python

import scipy as sp
import fitsio
import argparse
import glob
import healpy
import sys
from scipy import random 
from scipy.interpolate import interp1d

from picca import constants
from picca import xcf
from picca.data import delta
from picca.data import qso
from picca import io

from multiprocessing import Pool,Process,Lock,Manager,cpu_count,Value


def calc_dmat(p):
    xcf.fill_neighs(p)
    tmp = xcf.dmat(p)
    return tmp

if __name__ == '__main__':

    parser = argparse.ArgumentParser(formatter_class=argparse.ArgumentDefaultsHelpFormatter)

    parser.add_argument('--out', type = str, default = None, required=True,
                        help = 'output file name')

    parser.add_argument('--drq', type = str, default = None, required=True,
                        help = 'drq')

    parser.add_argument('--in-dir', type = str, default = None, required=True,
                        help = 'data directory')

    parser.add_argument('--rp-max', type = float, default = 200., required=False,
                        help = 'max rp [h^-1 Mpc]')

    parser.add_argument('--rp-min', type = float, default = -200., required=False,
                        help = 'min rp [h^-1 Mpc]')

    parser.add_argument('--rt-max', type = float, default = 200., required=False,
                        help = 'max rt [h^-1 Mpc]')

    parser.add_argument('--np', type = int, default = 100, required=False,
                        help = 'number of r-parallel bins')

    parser.add_argument('--nt', type = int, default = 50, required=False,
                        help = 'number of r-transverse bins')

    parser.add_argument('--lambda-abs', type = float, default = constants.absorber_IGM["LYA"], required=False,
                        help = 'wavelength of absorption [Angstrom]')

    parser.add_argument('--fid-Om', type = float, default = 0.315, required=False,
                    help = 'Om of fiducial cosmology')

    parser.add_argument('--nside', type = int, default = 8, required=False,
                    help = 'healpix nside')

    parser.add_argument('--nproc', type = int, default = None, required=False,
                    help = 'number of processors')

    parser.add_argument('--z-ref', type = float, default = 2.25, required=False,
                    help = 'reference redshift')

    parser.add_argument('--rej', type = float, default = 1., required=False,
                    help = 'fraction rejected: 0=no rejection, 1=all rejection')

    parser.add_argument('--z-evol-del', type = float, default = 2.9, required=False,
                    help = 'exponent of the redshift evolution of the delta field')

    parser.add_argument('--z-evol-obj', type = float, default = 1., required=False,
                    help = 'exponent of the redshift evolution of the object field')

    parser.add_argument('--z-min-obj', type = float, default = None, required=False,
                    help = 'min redshift for object field')

    parser.add_argument('--z-max-obj', type = float, default = None, required=False,
                    help = 'max redshift for object field')

    parser.add_argument('--nspec', type=int,default=None, required=False,
                    help = 'maximum spectra to read')

    args = parser.parse_args()

    if args.nproc is None:
        args.nproc = cpu_count()//2

    print("nproc",args.nproc)

    xcf.rp_max = args.rp_max
    xcf.rp_min = args.rp_min
    xcf.rt_max = args.rt_max
    xcf.np = args.np
    xcf.nt = args.nt
    xcf.nside = args.nside
    xcf.zref = args.z_ref
    xcf.alpha = args.z_evol_del
    xcf.lambda_abs = args.lambda_abs
    xcf.rej = args.rej

    cosmo = constants.cosmo(args.fid_Om)

    z_min_pix = 1.e6
    z_max_pix = 0.
    if (len(args.in_dir)>8) and (args.in_dir[-8:]==".fits.gz"):
        fi = glob.glob(args.in_dir)
    else:
        fi = glob.glob(args.in_dir+"/*.fits.gz")
    fi = sorted(fi)
    dels = {}
    ndels = 0
    for i,f in enumerate(fi):
        sys.stderr.write("\rread {} of {} {}".format(i,len(fi),ndels))
        hdus = fitsio.FITS(f)
        ds = [delta.from_fitsio(h) for h in hdus[1:]]
        ndels+=len(ds)
        phi = [d.ra for d in ds]
        th = [sp.pi/2-d.dec for d in ds]
        pix = healpy.ang2pix(xcf.nside,th,phi)
        for d,p in zip(ds,pix):
            if not p in dels:
                dels[p]=[]
            dels[p].append(d)

            z = 10**d.ll/args.lambda_abs-1.
            if z_min_pix > z.min():
                z_min_pix = z.min()
            if z_max_pix < z.max():
                z_max_pix = z.max()
            d.r_comov = cosmo.r_comoving(z)
            d.we *= ((1.+z)/(1.+args.z_ref))**(xcf.alpha-1.)
        if not args.nspec is None:
            if ndels>args.nspec:break
    sys.stderr.write("\n")

    xcf.dels = dels
    xcf.ndels = ndels
    print("done")

    ### Find the redshift range
    if (args.z_min_obj is None):
        d_min_pix = cosmo.r_comoving(z_min_pix)
        d_min_obj = d_min_pix+xcf.rp_min
        args.z_min_obj = cosmo.r_2_z(d_min_obj)
        sys.stderr.write("\r z_min_obj = {}\r".format(args.z_min_obj))
    if (args.z_max_obj is None):
        d_max_pix = cosmo.r_comoving(z_max_pix)
        d_max_obj = d_max_pix+xcf.rp_max
        args.z_max_obj = cosmo.r_2_z(d_max_obj)
        sys.stderr.write("\r z_max_obj = {}\r".format(args.z_max_obj))

    objs = {}
    ra,dec,zqso,thid,plate,mjd,fid = io.read_drq(args.drq,args.z_min_obj,args.z_max_obj,keep_bal=True)
    phi = ra
    th = sp.pi/2.-dec
    pix = healpy.ang2pix(xcf.nside,th,phi)
    print("reading qsos")

    if (ra.size!=0):
        xcf.angmax = 2.*sp.arcsin( xcf.rt_max/(cosmo.r_comoving(z_min_pix)+cosmo.r_comoving(sp.amin(zqso))) )
    else:
        xcf.angmax = 0.

    upix = sp.unique(pix)
    for i,ipix in enumerate(upix):
        sys.stderr.write("\r{} of {}".format(i,len(upix)))
        w=pix==ipix
        objs[ipix] = [qso(t,r,d,z,p,m,f) for t,r,d,z,p,m,f in zip(thid[w],ra[w],dec[w],zqso[w],plate[w],mjd[w],fid[w])]
        for q in objs[ipix]:
            q.we = ((1.+q.zqso)/(1.+args.z_ref))**(args.z_evol_obj-1.)
            q.r_comov = cosmo.r_comoving(q.zqso)

    sys.stderr.write("\n")
    xcf.objs = objs

    ### Remove pixels if too far from objects
    if ( ra.size!=0 and ( (z_min_pix<sp.amin(zqso)) or (sp.amax(zqso)<z_max_pix)) ):

        d_min_pix_cut = cosmo.r_comoving(sp.amin(zqso))+xcf.rp_min
        z_min_pix_cut = cosmo.r_2_z(d_min_pix_cut)

        d_max_pix_cut = cosmo.r_comoving(sp.amax(zqso))+xcf.rp_max
        z_max_pix_cut = cosmo.r_2_z(d_max_pix_cut)

        if ( (z_min_pix<z_min_pix_cut) or (z_max_pix_cut<z_max_pix) ):
            for pix in xcf.dels:
                for i in range(len(xcf.dels[pix])-1,-1,-1):
                    d = xcf.dels[pix][i]
                    z = 10**d.ll/args.lambda_abs-1.
                    w = (z >= z_min_pix_cut) & (z <= z_max_pix_cut)
                    if (z[w].size==0):
                        del xcf.dels[pix][i]
                        xcf.ndels -= 1
                    else:
                        d.de = d.de[w]
                        d.we = d.we[w]
                        d.ll = d.ll[w]
                        d.co = d.co[w]
                        d.r_comov = d.r_comov[w]

    xcf.counter = Value('i',0)

    xcf.lock = Lock()
    
    cpu_data = {}
    for i,p in enumerate(list(dels.keys())):
        ip = i%args.nproc
        if not ip in cpu_data:
            cpu_data[ip] = []
        cpu_data[ip].append(p)

    random.seed(0)
    pool = Pool(processes=args.nproc)
<<<<<<< HEAD
    dm = pool.map(calc_dmat,list(cpu_data.values()))
=======
    dm = pool.map(calc_dmat,sorted(cpu_data.values()))
>>>>>>> d0fa7566
    pool.close()
    dm = sp.array(dm)
    wdm =dm[:,0].sum(axis=0)
    npairs=dm[:,2].sum(axis=0)
    npairs_used=dm[:,3].sum(axis=0)
    dm=dm[:,1].sum(axis=0)

    w = wdm>0.
    dm[w,:] /= wdm[w,None]


    out = fitsio.FITS(args.out,'rw',clobber=True)
    head = {}
    head['REJ']=args.rej
    head['RPMAX']=xcf.rp_max
    head['RPMIN']=xcf.rp_min
    head['RTMAX']=xcf.rt_max
    head['NT']=xcf.nt
    head['NP']=xcf.np
    head['NPROR']=npairs
    head['NPUSED']=npairs_used

    out.write([wdm,dm],names=['WDM','DM'],header=head)
    out.close()

    <|MERGE_RESOLUTION|>--- conflicted
+++ resolved
@@ -215,11 +215,7 @@
 
     random.seed(0)
     pool = Pool(processes=args.nproc)
-<<<<<<< HEAD
-    dm = pool.map(calc_dmat,list(cpu_data.values()))
-=======
-    dm = pool.map(calc_dmat,sorted(cpu_data.values()))
->>>>>>> d0fa7566
+    dm = pool.map(calc_dmat,sorted(list(cpu_data.values())))
     pool.close()
     dm = sp.array(dm)
     wdm =dm[:,0].sum(axis=0)
