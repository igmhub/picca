#!/usr/bin/env python3
"""Compute the cross-correlation between a catalog of objects and a delta field
as a function of angle and wavelength ratio
"""
import argparse
from multiprocessing import Pool, Lock, cpu_count, Value
import numpy as np
import fitsio

from picca import constants, xcf, io, prep_del
<<<<<<< HEAD
from picca.data import forest
from picca.utils import print

def corr_func(p):
    xcf.fill_neighs(p)
    tmp = xcf.xcf(p)
    return tmp

if __name__ == '__main__':

    parser = argparse.ArgumentParser(formatter_class=argparse.ArgumentDefaultsHelpFormatter,
        description='Compute the cross-correlation between a catalog of objects and a delta field as a function of angle and wavelength ratio')

    parser.add_argument('--out', type=str, default=None, required=True,
        help='Output file name')

    parser.add_argument('--in-dir', type=str, default=None, required=True,
        help='Directory to delta files')

    parser.add_argument('--drq', type=str, default=None, nargs='+', required=True,
        help='Catalog(s) of objects in DRQ format or zbest format')

    parser.add_argument('--wr-min', type=float, default=0.9, required=False,
        help='Min of wavelength ratio')

    parser.add_argument('--wr-max', type=float, default=1.1, required=False,
        help='Max of wavelength ratio')

    parser.add_argument('--ang-max', type=float, default=0.02, required=False,
        help='Max angle (rad)')

    parser.add_argument('--np', type=int, default=100, required=False,
        help='Number of wavelength ratio bins')

    parser.add_argument('--nt', type=int, default=50, required=False,
        help='Number of angular bins')

    parser.add_argument('--z-min-obj', type=float, default=None, required=False,
        help='Min redshift for object field')

    parser.add_argument('--z-max-obj', type=float, default=None, required=False,
        help='Max redshift for object field')

    parser.add_argument('--z-cut-min', type=float, default=0., required=False,
        help='Use only pairs of forest x object with the mean of the last absorber \
        redshift and the object redshift larger than z-cut-min')

    parser.add_argument('--z-cut-max', type=float, default=10., required=False,
        help='Use only pairs of forest x object with the mean of the last absorber \
        redshift and the object redshift smaller than z-cut-max')

    parser.add_argument('--lambda-abs', type=str, default='LYA', required=False,
        help='Name of the absorption in picca.constants defining the redshift of the delta')

    parser.add_argument('--lambda-abs-obj', type=str, default='LYA', required=False,
        help='Name of the absorption in picca.constants the object is considered as')

    parser.add_argument('--z-ref', type=float, default=2.25, required=False,
        help='Reference redshift')

    parser.add_argument('--z-evol-del', type=float, default=2.9, required=False,
=======
from picca.data import Forest
from picca.utils import userprint


def corr_func(healpixs):
    """Computes the correlation function.

    To optimize the computation, first compute a list of neighbours for each of
    the healpix. This is an auxiliar function to split the computational load
    using several CPUs.

    Args:
        healpixs: array of ints
            List of healpix numbers

    Returns:
        The correlation function data
    """
    xcf.fill_neighs(healpixs)
    correlation_function_data = xcf.compute_xi(healpixs)
    return correlation_function_data


def main():
    """Computes the cross-correlation between a catalog of objects and a delta
    field as a function of angle and wavelength ratio"""
    parser = argparse.ArgumentParser(
        formatter_class=argparse.ArgumentDefaultsHelpFormatter,
        description=('Compute the cross-correlation between a catalog of '
                     'objects and a delta field as a function of angle and '
                     'wavelength ratio'))

    parser.add_argument('--out',
                        type=str,
                        default=None,
                        required=True,
                        help='Output file name')

    parser.add_argument('--in-dir',
                        type=str,
                        default=None,
                        required=True,
                        help='Directory to delta files')

    parser.add_argument('--drq',
                        type=str,
                        default=None,
                        required=True,
                        help='Catalog of objects in DRQ format')

    parser.add_argument('--wr-min',
                        type=float,
                        default=0.9,
                        required=False,
                        help='Min of wavelength ratio')

    parser.add_argument('--wr-max',
                        type=float,
                        default=1.1,
                        required=False,
                        help='Max of wavelength ratio')

    parser.add_argument('--ang-max',
                        type=float,
                        default=0.02,
                        required=False,
                        help='Max angle (rad)')

    parser.add_argument('--np',
                        type=int,
                        default=100,
                        required=False,
                        help='Number of wavelength ratio bins')

    parser.add_argument('--nt',
                        type=int,
                        default=50,
                        required=False,
                        help='Number of angular bins')

    parser.add_argument('--z-min-obj',
                        type=float,
                        default=None,
                        required=False,
                        help='Min redshift for object field')

    parser.add_argument('--z-max-obj',
                        type=float,
                        default=None,
                        required=False,
                        help='Max redshift for object field')

    parser.add_argument(
        '--z-cut-min',
        type=float,
        default=0.,
        required=False,
        help=('Use only pairs of forest x object with the mean of the last '
              'absorber redshift and the object redshift larger than '
              'z-cut-min'))

    parser.add_argument(
        '--z-cut-max',
        type=float,
        default=10.,
        required=False,
        help=('Use only pairs of forest x object with the mean of the last '
              'absorber redshift and the object redshift smaller than '
              'z-cut-max'))

    parser.add_argument(
        '--lambda-abs',
        type=str,
        default='LYA',
        required=False,
        help=('Name of the absorption in picca.constants defining the redshift '
              'of the delta'))

    parser.add_argument(
        '--lambda-abs-obj',
        type=str,
        default='LYA',
        required=False,
        help=('Name of the absorption in picca.constants the object is '
              'considered as'))

    parser.add_argument('--z-ref',
                        type=float,
                        default=2.25,
                        required=False,
                        help='Reference redshift')

    parser.add_argument(
        '--z-evol-del',
        type=float,
        default=2.9,
        required=False,
>>>>>>> cd9f5514
        help='Exponent of the redshift evolution of the delta field')

    parser.add_argument(
        '--z-evol-obj',
        type=float,
        default=1.,
        required=False,
        help='Exponent of the redshift evolution of the object field')

    parser.add_argument(
        '--fid-Om',
        type=float,
        default=0.315,
        required=False,
        help='Omega_matter(z=0) of fiducial LambdaCDM cosmology')

    parser.add_argument(
        '--fid-Or',
        type=float,
        default=0.,
        required=False,
        help='Omega_radiation(z=0) of fiducial LambdaCDM cosmology')

    parser.add_argument('--fid-Ok',
                        type=float,
                        default=0.,
                        required=False,
                        help='Omega_k(z=0) of fiducial LambdaCDM cosmology')

    parser.add_argument(
        '--fid-wl',
        type=float,
        default=-1.,
        required=False,
        help='Equation of state of dark energy of fiducial LambdaCDM cosmology')

    parser.add_argument('--no-project',
                        action='store_true',
                        required=False,
                        help='Do not project out continuum fitting modes')

    parser.add_argument('--no-remove-mean-lambda-obs',
                        action='store_true',
                        required=False,
                        help='Do not remove mean delta versus lambda_obs')

    parser.add_argument('--nside',
                        type=int,
                        default=16,
                        required=False,
                        help='Healpix nside')

    parser.add_argument('--nproc',
                        type=int,
                        default=None,
                        required=False,
                        help='Number of processors')

    parser.add_argument('--nspec',
                        type=int,
                        default=None,
                        required=False,
                        help='Maximum number of spectra to read')

    args = parser.parse_args()
    if len(args.drq)==1:
        args.drq=args.drq[0]
    if args.nproc is None:
        args.nproc = cpu_count() // 2

    # setup variables in module xcf
    xcf.r_par_min = args.wr_min
    xcf.r_par_max = args.wr_max
    xcf.r_trans_max = args.ang_max
    xcf.z_cut_min = args.z_cut_min
    xcf.z_cut_max = args.z_cut_max
    xcf.num_bins_r_par = args.np
    xcf.num_bins_r_trans = args.nt
    xcf.nside = args.nside
    xcf.ang_correlation = True
    xcf.ang_max = args.ang_max
    xcf.lambda_abs = constants.ABSORBER_IGM[args.lambda_abs]

    # load fiducial cosmology
    cosmo = constants.Cosmo(Om=args.fid_Om,
                            Or=args.fid_Or,
                            Ok=args.fid_Ok,
                            wl=args.fid_wl)

    ### Read deltas
    data, num_data, z_min, z_max = io.read_deltas(
        args.in_dir,
        args.nside,
        constants.ABSORBER_IGM[args.lambda_abs],
        args.z_evol_del,
        args.z_ref,
        cosmo=cosmo,
        max_num_spec=args.nspec,
        no_project=args.no_project)
    xcf.data = data
    xcf.num_data = num_data
    userprint("")
    userprint("done, npix = {}".format(len(data)))

    ### Remove <delta> vs. lambda_obs
    if not args.no_remove_mean_lambda_obs:
        Forest.delta_log_lambda = None
        for healpix in xcf.data:
            for delta in xcf.data[healpix]:
                delta_log_lambda = np.asarray([
                    delta.log_lambda[index] - delta.log_lambda[index - 1]
                    for index in range(1, delta.log_lambda.size)
                ]).min()
                if Forest.delta_log_lambda is None:
                    Forest.delta_log_lambda = delta_log_lambda
                else:
                    Forest.delta_log_lambda = min(delta_log_lambda,
                                                  Forest.delta_log_lambda)
        Forest.log_lambda_min = (np.log10(
            (z_min + 1.) * xcf.lambda_abs) - Forest.delta_log_lambda / 2.)
        Forest.log_lambda_max = (np.log10(
            (z_max + 1.) * xcf.lambda_abs) + Forest.delta_log_lambda / 2.)
        log_lambda, mean_delta, stack_weight = prep_del.stack(
            xcf.data, stack_from_deltas=True)
        del log_lambda, stack_weight
        for healpix in xcf.data:
            for delta in xcf.data[healpix]:
                bins = ((delta.log_lambda - Forest.log_lambda_min) /
                        Forest.delta_log_lambda + 0.5).astype(int)
                delta.delta -= mean_delta[bins]

    ### Read objects
    objs, z_min2 = io.read_objects(args.drq, args.nside, args.z_min_obj,
                                   args.z_max_obj, args.z_evol_obj, args.z_ref,
                                   cosmo)
    del z_min2
    for index, healpix in enumerate(sorted(objs)):
        for obj in objs[healpix]:
            obj.log_lambda = np.log10(
                (1. + obj.z_qso) * constants.ABSORBER_IGM[args.lambda_abs_obj])
    userprint("")
    xcf.objs = objs

    # compute correlation function, use pool to parallelize
    xcf.counter = Value('i', 0)
    xcf.lock = Lock()
    cpu_data = {healpix: [healpix] for healpix in data}
    pool = Pool(processes=args.nproc)
    correlation_function_data = pool.map(corr_func,
                                         sorted(list(cpu_data.values())))
    pool.close()

    # group data from parallelisation
    correlation_function_data = np.array(correlation_function_data)
    weights_list = correlation_function_data[:, 0, :]
    xi_list = correlation_function_data[:, 1, :]
    r_par_list = correlation_function_data[:, 2, :]
    r_trans_list = correlation_function_data[:, 3, :]
    z_list = correlation_function_data[:, 4, :]
    num_pairs_list = correlation_function_data[:, 5, :].astype(np.int64)
    healpix_list = np.array(sorted(list(cpu_data.keys())))

    w = (weights_list.sum(axis=0) > 0.)
    r_par = (r_par_list * weights_list).sum(axis=0)
    r_par[w] /= weights_list.sum(axis=0)[w]
    r_trans = (r_trans_list * weights_list).sum(axis=0)
    r_trans[w] /= weights_list.sum(axis=0)[w]
    z = (z_list * weights_list).sum(axis=0)
    z[w] /= weights_list.sum(axis=0)[w]
    num_pairs = num_pairs_list.sum(axis=0)

    # save results
    results = fitsio.FITS(args.out, 'rw', clobber=True)
    header = [{
        'name': 'RPMIN',
        'value': xcf.r_par_min,
        'comment': 'Minimum wavelength ratio'
    }, {
        'name': 'RPMAX',
        'value': xcf.r_par_max,
        'comment': 'Maximum wavelength ratio'
    }, {
        'name': 'RTMAX',
        'value': xcf.r_trans_max,
        'comment': 'Maximum angle [rad]'
    }, {
        'name': 'NP',
        'value': xcf.num_bins_r_par,
        'comment': 'Number of bins in wavelength ratio'
    }, {
        'name': 'NT',
        'value': xcf.num_bins_r_trans,
        'comment': 'Number of bins in angle'
    }, {
        'name': 'ZCUTMIN',
        'value': xcf.z_cut_min,
        'comment': 'Minimum redshift of pairs'
    }, {
        'name': 'ZCUTMAX',
        'value': xcf.z_cut_max,
        'comment': 'Maximum redshift of pairs'
    }, {
        'name': 'NSIDE',
        'value': xcf.nside,
        'comment': 'Healpix nside'
    }]
    results.write(
        [r_par, r_trans, z, num_pairs],
        names=['RP', 'RT', 'Z', 'NB'],
        units=['', 'rad', '', ''],
        comment=['Wavelength ratio', 'Angle', 'Redshift', 'Number of pairs'],
        header=header,
        extname='ATTRI')

    header2 = [{
        'name': 'HLPXSCHM',
        'value': 'RING',
        'comment': ' Healpix scheme'
    }]
    results.write([healpix_list, weights_list, xi_list],
                  names=['HEALPID', 'WE', 'DA'],
                  comment=['Healpix index', 'Sum of weight', 'Correlation'],
                  header=header2,
                  extname='COR')

    results.close()


if __name__ == '__main__':
    main()<|MERGE_RESOLUTION|>--- conflicted
+++ resolved
@@ -8,69 +8,6 @@
 import fitsio
 
 from picca import constants, xcf, io, prep_del
-<<<<<<< HEAD
-from picca.data import forest
-from picca.utils import print
-
-def corr_func(p):
-    xcf.fill_neighs(p)
-    tmp = xcf.xcf(p)
-    return tmp
-
-if __name__ == '__main__':
-
-    parser = argparse.ArgumentParser(formatter_class=argparse.ArgumentDefaultsHelpFormatter,
-        description='Compute the cross-correlation between a catalog of objects and a delta field as a function of angle and wavelength ratio')
-
-    parser.add_argument('--out', type=str, default=None, required=True,
-        help='Output file name')
-
-    parser.add_argument('--in-dir', type=str, default=None, required=True,
-        help='Directory to delta files')
-
-    parser.add_argument('--drq', type=str, default=None, nargs='+', required=True,
-        help='Catalog(s) of objects in DRQ format or zbest format')
-
-    parser.add_argument('--wr-min', type=float, default=0.9, required=False,
-        help='Min of wavelength ratio')
-
-    parser.add_argument('--wr-max', type=float, default=1.1, required=False,
-        help='Max of wavelength ratio')
-
-    parser.add_argument('--ang-max', type=float, default=0.02, required=False,
-        help='Max angle (rad)')
-
-    parser.add_argument('--np', type=int, default=100, required=False,
-        help='Number of wavelength ratio bins')
-
-    parser.add_argument('--nt', type=int, default=50, required=False,
-        help='Number of angular bins')
-
-    parser.add_argument('--z-min-obj', type=float, default=None, required=False,
-        help='Min redshift for object field')
-
-    parser.add_argument('--z-max-obj', type=float, default=None, required=False,
-        help='Max redshift for object field')
-
-    parser.add_argument('--z-cut-min', type=float, default=0., required=False,
-        help='Use only pairs of forest x object with the mean of the last absorber \
-        redshift and the object redshift larger than z-cut-min')
-
-    parser.add_argument('--z-cut-max', type=float, default=10., required=False,
-        help='Use only pairs of forest x object with the mean of the last absorber \
-        redshift and the object redshift smaller than z-cut-max')
-
-    parser.add_argument('--lambda-abs', type=str, default='LYA', required=False,
-        help='Name of the absorption in picca.constants defining the redshift of the delta')
-
-    parser.add_argument('--lambda-abs-obj', type=str, default='LYA', required=False,
-        help='Name of the absorption in picca.constants the object is considered as')
-
-    parser.add_argument('--z-ref', type=float, default=2.25, required=False,
-        help='Reference redshift')
-
-    parser.add_argument('--z-evol-del', type=float, default=2.9, required=False,
-=======
 from picca.data import Forest
 from picca.utils import userprint
 
@@ -119,6 +56,7 @@
                         type=str,
                         default=None,
                         required=True,
+                        nargs='+',
                         help='Catalog of objects in DRQ format')
 
     parser.add_argument('--wr-min',
@@ -208,7 +146,6 @@
         type=float,
         default=2.9,
         required=False,
->>>>>>> cd9f5514
         help='Exponent of the redshift evolution of the delta field')
 
     parser.add_argument(
