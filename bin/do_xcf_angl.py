--- conflicted
+++ resolved
@@ -179,13 +179,10 @@
     z[cut]  /= wes.sum(axis=0)[cut]
     nb = nbs.sum(axis=0)
 
-<<<<<<< HEAD
     w = wes.sum(axis=1)>0.
     hep = hep[w]
     wes = wes[w]
     cfs = cfs[w]
-=======
->>>>>>> de19fb07
 
     out = fitsio.FITS(args.out,'rw',clobber=True)
     head = [ {'name':'RPMIN','value':xcf.rp_min,'comment':'Minimum wavelength ratio'},
