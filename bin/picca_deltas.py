#!/usr/bin/env python
"""Computes delta field from a list of spectra.

Computes the mean transmission fluctuation field (delta field) for a list of
spectra for the specified absorption line. Follow the procedure described in
section 2.4 of du Mas des Bourboux et al. 2020 (In prep).
"""
import sys
import os
import time
import multiprocessing
from multiprocessing import Pool
import argparse
import fitsio
import numpy as np
from astropy.table import Table
from scipy.interpolate import interp1d

from picca.data import Forest, Delta
from picca import prep_del, io, bal_tools
from picca.utils import userprint
from picca.constants import ACCEPTED_BLINDING_STRATEGIES
import picca.constants as constants
import picca.blinding_a as blinding_a


def cont_fit(forests):
    """ Computes the quasar continua for all the forests in data

    Args:
        forests: a list of forest instances
    Returns:
        the list of forests after having computed their quasar continua
    """
    for forest in forests:
        forest.cont_fit()
    return forests


def get_metadata(data):
    ''' Constructs an astropy.table from all forests' metadata
    '''
    tab = Table()
    for field in [
            'ra', 'dec', 'z_qso', 'thingid', 'plate', 'mjd', 'fiberid',
            'mean_snr', 'p0', 'p1'
    ]:
        column_values = []
        for healpix in data:
            for forest in data[healpix]:
                if field in forest.__dict__ and not forest.__dict__[
                        field] is None:
                    column_values.append(forest.__dict__[field])
                else:
                    column_values.append(0)
        tab[field] = np.array(column_values)

    npix = []
    for healpix in data:
        for forest in data[healpix]:
            if forest.log_lambda is None:
                npix.append(0)
            else:
                npix.append(forest.log_lambda.size)
    tab['npixels'] = np.array(npix)

    return tab


def get_delta_from_forest(forest,
                          get_stack_delta,
                          get_var_lss,
                          get_eta,
                          get_fudge,
                          use_mock_cont=False):
    """Computes delta field from forest

    Args:
        forest: Forest
            A forest instance from which to initialize the deltas
        get_stack_delta: function
            Interpolates the stacked delta field for a given redshift.
        get_var_lss: Interpolates the pixel variance due to the Large Scale
            Strucure on the wavelength array.
        get_eta: Interpolates the correction factor to the contribution of the
            pipeline estimate of the instrumental noise to the variance on the
            wavelength array.
        get_fudge: Interpolates the fudge contribution to the variance on the
            wavelength array.
        use_mock_cont: bool - default: False
            Flag to use the mock continuum to compute the mean expected
            flux fraction
    """
    log_lambda = forest.log_lambda
    stack_delta = get_stack_delta(log_lambda)
    var_lss = get_var_lss(log_lambda)
    eta = get_eta(log_lambda)
    fudge = get_fudge(log_lambda)

    #-- if use_mock_cont is True use the mock continuum to compute the mean
    #-- expected flux fraction
    if use_mock_cont:
        mean_expected_flux_frac = forest.mean_expected_flux_frac
    else:
        mean_expected_flux_frac = forest.cont * stack_delta
    delta = forest.flux / mean_expected_flux_frac - 1.
    var_pipe = 1. / forest.ivar / mean_expected_flux_frac**2
    variance = eta * var_pipe + var_lss + fudge / var_pipe
    weights = 1. / variance
    exposures_diff = forest.exposures_diff
    if forest.exposures_diff is not None:
        exposures_diff /= mean_expected_flux_frac
    ivar = forest.ivar / (eta + (eta == 0)) * (mean_expected_flux_frac**2)

    forest.delta = delta
    forest.weights = weights
    forest.exposures_diff = exposures_diff
    forest.ivar = ivar


def main(cmdargs):
    # pylint: disable-msg=too-many-locals,too-many-branches,too-many-statements
    """Computes delta field"""
    parser = argparse.ArgumentParser(
        formatter_class=argparse.ArgumentDefaultsHelpFormatter,
        description=('Compute the delta field '
                     'from a list of spectra'))

    parser.add_argument('--out-dir',
                        type=str,
                        default=None,
                        required=True,
                        help='Output directory')

    parser.add_argument('--drq',
                        type=str,
                        default=None,
                        required=True,
                        help='Catalog of objects in DRQ format')

    parser.add_argument('--in-dir',
                        type=str,
                        default=None,
                        required=True,
                        help='Directory to spectra files')

    parser.add_argument('--log',
                        type=str,
                        default='input.log',
                        required=False,
                        help='Log input data')

    parser.add_argument('--iter-out-prefix',
                        type=str,
                        default='iter',
                        required=False,
                        help='Prefix of the iteration file')

    parser.add_argument('--mode',
                        type=str,
                        default='pix',
                        required=False,
                        help=('''Open mode of the spectra files: pix, spec,
                              spcframe, spplate, desi_mocks (formerly known as desi),
                              desi_survey_tilebased (for tilebased data with coadding),
                              desi_sv_no_coadd (without coadding across tiles, will output in tile format)'''))

    parser.add_argument('--best-obs',
                        action='store_true',
                        required=False,
                        help=('If mode == spcframe, then use only the best '
                              'observation'))

    parser.add_argument('--single-exp',
                        action='store_true',
                        required=False,
                        help=('If mode == spcframe, then use only one of the '
                              'available exposures. If best-obs then choose it '
                              'among those contributing to the best obs'))

    parser.add_argument('--zqso-min',
                        type=float,
                        default=None,
                        required=False,
                        help='Lower limit on quasar redshift from drq')

    parser.add_argument('--zqso-max',
                        type=float,
                        default=None,
                        required=False,
                        help='Upper limit on quasar redshift from drq')

    parser.add_argument('--keep-bal',
                        action='store_true',
                        required=False,
                        help='Do not reject BALs in drq')

    parser.add_argument('--bi-max',
                        type=float,
                        required=False,
                        default=None,
                        help=('Maximum CIV balnicity index in drq (overrides '
                              '--keep-bal)'))

    parser.add_argument('--lambda-min',
                        type=float,
                        default=3600.,
                        required=False,
                        help='Lower limit on observed wavelength [Angstrom]')

    parser.add_argument('--lambda-max',
                        type=float,
                        default=5500.,
                        required=False,
                        help='Upper limit on observed wavelength [Angstrom]')

    parser.add_argument('--lambda-rest-min',
                        type=float,
                        default=1040.,
                        required=False,
                        help='Lower limit on rest frame wavelength [Angstrom]')

    parser.add_argument('--lambda-rest-max',
                        type=float,
                        default=1200.,
                        required=False,
                        help='Upper limit on rest frame wavelength [Angstrom]')

    parser.add_argument('--rebin',
                        type=int,
                        default=3,
                        required=False,
                        help=('Rebin wavelength grid by combining this number '
                              'of adjacent pixels (ivar weight)'))

    parser.add_argument('--npix-min',
                        type=int,
                        default=50,
                        required=False,
                        help='Minimum of rebined pixels')

    parser.add_argument('--dla-vac',
                        type=str,
                        default=None,
                        required=False,
                        help='DLA catalog file')

    parser.add_argument('--dla-mask',
                        type=float,
                        default=0.8,
                        required=False,
                        help=('Lower limit on the DLA transmission. '
                              'Transmissions below this number are masked'))

    parser.add_argument('--absorber-vac',
                        type=str,
                        default=None,
                        required=False,
                        help='Absorber catalog file')

    parser.add_argument('--absorber-mask',
                        type=float,
                        default=2.5,
                        required=False,
                        help=('Mask width on each side of the absorber central '
                              'observed wavelength in units of '
                              '1e4*dlog10(lambda)'))

    parser.add_argument('--mask-file',
                        type=str,
                        default=None,
                        required=False,
                        help=('Path to file to mask regions in lambda_OBS and '
                              'lambda_RF. In file each line is: region_name '
                              'region_min region_max (OBS or RF) [Angstrom]'))

    parser.add_argument('--optical-depth',
                        type=str,
                        default=None,
                        required=False,
                        nargs='*',
                        help=('Correct for the optical depth: tau_1 gamma_1 '
                              'absorber_1 tau_2 gamma_2 absorber_2 ...'))

    parser.add_argument('--dust-map',
                        type=str,
                        default=None,
                        required=False,
                        help=('Path to DRQ catalog of objects for dust map to '
                              'apply the Schlegel correction'))

    parser.add_argument('--flux-calib',
                        type=str,
                        default=None,
                        required=False,
                        help=('Path to previously produced picca_delta.py file '
                              'to correct for multiplicative errors in the '
                              'pipeline flux calibration'))

    parser.add_argument('--ivar-calib',
                        type=str,
                        default=None,
                        required=False,
                        help=('Path to previously produced picca_delta.py file '
                              'to correct for multiplicative errors in the '
                              'pipeline inverse variance calibration'))

    parser.add_argument('--eta-min',
                        type=float,
                        default=0.5,
                        required=False,
                        help='Lower limit for eta')

    parser.add_argument('--eta-max',
                        type=float,
                        default=1.5,
                        required=False,
                        help='Upper limit for eta')

    parser.add_argument('--vlss-min',
                        type=float,
                        default=0.,
                        required=False,
                        help='Lower limit for variance LSS')

    parser.add_argument('--vlss-max',
                        type=float,
                        default=0.3,
                        required=False,
                        help='Upper limit for variance LSS')

    parser.add_argument('--delta-format',
                        type=str,
                        default=None,
                        required=False,
                        help='Format for Pk 1D: Pk1D')

    parser.add_argument('--use-ivar-as-weight',
                        action='store_true',
                        default=False,
                        help=('Use ivar as weights (implemented as eta = 1, '
                              'sigma_lss = fudge = 0)'))

    parser.add_argument('--use-constant-weight',
                        action='store_true',
                        default=False,
                        help=('Set all the delta weights to one (implemented '
                              'as eta = 0, sigma_lss = 1, fudge = 0)'))

    parser.add_argument('--order',
                        type=int,
                        default=1,
                        required=False,
                        help=('Order of the log10(lambda) polynomial for the '
                              'continuum fit, by default 1.'))

    parser.add_argument('--nit',
                        type=int,
                        default=5,
                        required=False,
                        help=('Number of iterations to determine the mean '
                              'continuum shape, LSS variances, etc.'))

    parser.add_argument('--nproc',
                        type=int,
                        default=None,
                        required=False,
                        help='Number of processors')

    parser.add_argument('--nspec',
                        type=int,
                        default=None,
                        required=False,
                        help='Maximum number of spectra to read')

    parser.add_argument('--use-mock-continuum',
                        action='store_true',
                        default=False,
                        help='use the mock continuum for computing the deltas')

    parser.add_argument('--spall',
                        type=str,
                        default=None,
                        required=False,
                        help=('Path to spAll file'))

    parser.add_argument('--bal-catalog',
                        type=str,
                        default=None,
                        required=False,
                        help=('BAL catalog location. Use with --keep-bal to '
                              'mask BAL features'))

    parser.add_argument('--bal-index',
                        type=str,
                        default='ai',
                        required=False,
                        help=('BAL index type, choose either ai or bi. Use '
                              'with --bal-catalog and -keep-bal. This will '
                              'set which velocity the BAL mask uses.'))

    parser.add_argument('--metadata',
                        type=str,
                        default=None,
                        required=False,
                        help=('Name for table containing forests metadata'))

    parser.add_argument(
        '--use-single-nights',
        action='store_true',
        default=False,
        required=False,
        help=('Use individual night for input spectra (DESI SV)'))

    parser.add_argument('--use-all',
                        action='store_true',
                        default=False,
                        required=False,
                        help=('Use all dir for input spectra (DESI SV)'))
    parser.add_argument('--blinding-desi',
                        type=str,
                        default="minimal",
                        required=False,
                        help='Blinding strategy. "none" for no blinding')

    t0 = time.time()

    args = parser.parse_args(cmdargs)

    assert (args.blinding_desi in ACCEPTED_BLINDING_STRATEGIES)
    # comment this when ready to unblind
    if args.blinding_desi == "none":
        userprint("WARINING: --blinding-desi is being ignored. 'minimal' blinding engaged")
        args.blinding_desi = "minimal"

    # setup forest class variables
    Forest.log_lambda_min = np.log10(args.lambda_min)
    Forest.log_lambda_max = np.log10(args.lambda_max)
    Forest.log_lambda_min_rest_frame = np.log10(args.lambda_rest_min)
    Forest.log_lambda_max_rest_frame = np.log10(args.lambda_rest_max)
    Forest.rebin = args.rebin
    Forest.delta_log_lambda = args.rebin * 1e-4
    # minumum dla transmission
    Forest.dla_mask_limit = args.dla_mask
    Forest.absorber_mask_width = args.absorber_mask

    # Find the redshift range
    if args.zqso_min is None:
        args.zqso_min = max(0., args.lambda_min / args.lambda_rest_max - 1.)
        userprint("zqso_min = {}".format(args.zqso_min))
    if args.zqso_max is None:
        args.zqso_max = max(0., args.lambda_max / args.lambda_rest_min - 1.)
        userprint("zqso_max = {}".format(args.zqso_max))

    #-- Create interpolators for mean quantities, such as
    #-- Large-scale structure variance : var_lss
    #-- Pipeline ivar correction error: eta
    #-- Pipeline ivar correction term : fudge
    #-- Mean continuum : mean_cont
    log_lambda_temp = (Forest.log_lambda_min + np.arange(2) *
                       (Forest.log_lambda_max - Forest.log_lambda_min))
    log_lambda_rest_frame_temp = (
        Forest.log_lambda_min_rest_frame + np.arange(2) *
        (Forest.log_lambda_max_rest_frame - Forest.log_lambda_min_rest_frame))
    Forest.get_var_lss = interp1d(log_lambda_temp,
                                  0.2 + np.zeros(2),
                                  fill_value="extrapolate",
                                  kind="nearest")
    Forest.get_eta = interp1d(log_lambda_temp,
                              np.ones(2),
                              fill_value="extrapolate",
                              kind="nearest")
    Forest.get_fudge = interp1d(log_lambda_temp,
                                np.zeros(2),
                                fill_value="extrapolate",
                                kind="nearest")
    Forest.get_mean_cont = interp1d(log_lambda_rest_frame_temp, 1 + np.zeros(2))


    #-- Check that the order of the continuum fit is 0 (constant) or 1 (linear).
    if args.order:
        if (args.order != 0) and (args.order != 1):
            userprint(("ERROR : invalid value for order, must be eqal to 0 or"
                       "1. Here order = {:d}").format(args.order))
            sys.exit(12)

    #-- Correct multiplicative pipeline flux calibration
    if args.flux_calib is not None:
        hdu = fitsio.read(args.flux_calib, ext=1)
        stack_log_lambda = hdu['loglam']
        stack_delta = hdu['stack']
        w = (stack_delta != 0.)
        Forest.correct_flux = interp1d(stack_log_lambda[w],
                                       stack_delta[w],
                                       fill_value="extrapolate",
                                       kind="nearest")

    #-- Correct multiplicative pipeline inverse variance calibration
    if args.ivar_calib is not None:
        hdu = fitsio.read(args.ivar_calib, ext=2)
        log_lambda = hdu['loglam']
        eta = hdu['eta']
        Forest.correct_ivar = interp1d(log_lambda,
                                       eta,
                                       fill_value="extrapolate",
                                       kind="nearest")

    ### Apply dust correction
    if not args.dust_map is None:
        userprint("applying dust correction")
        Forest.extinction_bv_map = io.read_dust_map(args.dust_map)

    log_file = open(os.path.expandvars(args.log), 'w')

    # Read data
    (data, num_data, nside,
     healpy_pix_ordering,
     blinding) = io.read_data(os.path.expandvars(args.in_dir),
                              args.drq,
                              args.mode,
                              z_min=args.zqso_min,
                              z_max=args.zqso_max,
                              max_num_spec=args.nspec,
                              log_file=log_file,
                              keep_bal=args.keep_bal,
                              bi_max=args.bi_max,
                              best_obs=args.best_obs,
                              single_exp=args.single_exp,
                              pk1d=args.delta_format,
                              spall=args.spall,
                              useall=args.use_all,
                              usesinglenights=args.use_single_nights,
                              blinding_desi=args.blinding_desi)

    #-- Add order info
    for pix in data:
        for forest in data[pix]:
            if not forest is None:
                forest.order = args.order

    ### Read masks
    if args.mask_file is not None:
        args.mask_file = os.path.expandvars(args.mask_file)
        try:
            mask = Table.read(args.mask_file,
                              names=('type', 'wave_min', 'wave_max', 'frame'),
                              format='ascii')
            mask['log_wave_min'] = np.log10(mask['wave_min'])
            mask['log_wave_max'] = np.log10(mask['wave_max'])
        except (OSError, ValueError):
            userprint(("ERROR: Error while reading mask_file "
                       "file {}").format(args.mask_file))
            sys.exit(1)
    else:
        mask = Table(names=('type', 'wave_min', 'wave_max', 'frame',
                            'log_wave_min', 'log_wave_max'))

    ### Mask lines
    for healpix in data:
        for forest in data[healpix]:
            forest.mask(mask)

    ### Mask absorbers
    if not args.absorber_vac is None:
        userprint("INFO: Adding absorbers")
        absorbers = io.read_absorbers(args.absorber_vac)
        num_absorbers = 0
        for healpix in data:
            for forest in data[healpix]:
                if forest.thingid in absorbers:
                    for lambda_absorber in absorbers[forest.thingid]:
                        forest.add_absorber(lambda_absorber)
                        num_absorbers += 1
        log_file.write("Found {} absorbers in forests\n".format(num_absorbers))

    ### Add optical depth contribution
    if not args.optical_depth is None:
        userprint(("INFO: Adding {} optical"
                   "depths").format(len(args.optical_depth) // 3))
        assert len(args.optical_depth) % 3 == 0
        for index in range(len(args.optical_depth) // 3):
            tau = float(args.optical_depth[3 * index])
            gamma = float(args.optical_depth[3 * index + 1])
            lambda_rest_frame = constants.ABSORBER_IGM[args.optical_depth[
                3 * index + 2]]
            userprint(
                ("INFO: Adding optical depth for tau = {}, gamma = {}, "
                 "lambda_rest_frame = {} A").format(tau, gamma,
                                                    lambda_rest_frame))
            for healpix in data:
                for forest in data[healpix]:
                    forest.add_optical_depth(tau, gamma, lambda_rest_frame)

    ### Mask DLAs
    if not args.dla_vac is None:
        userprint("INFO: Adding DLAs")
        np.random.seed(0)
        dlas = io.read_dlas(args.dla_vac)
        num_dlas = 0
        for healpix in data:
            for forest in data[healpix]:
                if forest.thingid in dlas:
                    for dla in dlas[forest.thingid]:
                        forest.add_dla(dla[0], dla[1], mask)
                        num_dlas += 1
        log_file.write("Found {} DLAs in forests\n".format(num_dlas))

    ### Mask BALs
    if not args.bal_catalog is None:
        userprint("INFO: Adding BALs found in BAL catalog")
        bal_cat = bal_tools.read_bal(args.bal_catalog)
        num_bal = 0
        for healpix in data:
            for forest in data[healpix]:
                if forest.thingid in bal_cat["THING_ID"]:
                    mask_obs_frame_bal = []
                    mask_rest_frame_bal = bal_tools.add_bal_rest_frame(
                        bal_cat, forest.thingid, args.bal_index)
                    forest.mask(mask_rest_frame_bal)
                    num_bal += 1
        log_file.write("Found {} BAL quasars in forests\n".format(num_bal))

    ## Apply cuts
    log_file.write(
        ("INFO: Input sample has {} "
         "forests\n").format(np.sum([len(forest) for forest in data.values()])))
    remove_keys = []
    for healpix in data:
        forests = []
        for forest in data[healpix]:
            if ((forest.log_lambda is None) or
                    len(forest.log_lambda) < args.npix_min):
                log_file.write(("INFO: Rejected {} due to forest too "
                                "short\n").format(forest.thingid))
                continue

            if np.isnan((forest.flux * forest.ivar).sum()):
                log_file.write(("INFO: Rejected {} due to nan "
                                "found\n").format(forest.thingid))
                continue

            if (args.use_constant_weight and
                (forest.flux.mean() <= 0.0 or forest.mean_snr <= 1.0)):
                log_file.write(("INFO: Rejected {} due to negative mean or "
                                "too low SNR found\n").format(forest.thingid))
                continue

            forests.append(forest)
            log_file.write("{} {}-{}-{} accepted\n".format(
                forest.thingid, forest.plate, forest.mjd, forest.fiberid))
        data[healpix][:] = forests
        if len(data[healpix]) == 0:
            remove_keys += [healpix]

    for healpix in remove_keys:
        del data[healpix]

    num_forests = np.sum([len(forest) for forest in data.values()])
    log_file.write(("INFO: Remaining sample has {} "
                    "forests\n").format(num_forests))
    userprint(f"Remaining sample has {num_forests} forests")

    # Sanity check: all forests must have the attribute log_lambda
    for healpix in data:
        for forest in data[healpix]:
            assert forest.log_lambda is not None

    t1 = time.time()
    tmin = (t1 - t0) / 60
    userprint('INFO: time elapsed to read data', tmin, 'minutes')

    # compute fits to the forests iteratively
    # (see equations 2 to 4 in du Mas des Bourboux et al. 2020)
    num_iterations = args.nit
    for iteration in range(num_iterations):

<<<<<<< HEAD
=======
        # if blinding strategy A is engaged, blind now and then run the weights
        # computation once more
        if (iteration == num_iterations - 2 and args.blinding_desi == "strategyA"):
           userprint('Entering blinding strategyA')
           z, zmz, l, lol = blinding_a.calcMaps(scale=0.95, Om=0.315)
           data = blinding_a.blindData(data, z, zmz, l, lol)

>>>>>>> 9cbed969
        context = multiprocessing.get_context('fork')
        pool = context.Pool(processes=args.nproc)
        userprint(
            f"Continuum fitting: starting iteration {iteration} of {num_iterations}"
        )

        #-- Sorting healpix pixels before giving to pool (for some reason)
        pixels = np.array([k for k in data])
        sort = pixels.argsort()
        sorted_data = [data[k] for k in pixels[sort]]
        data_fit_cont = pool.map(cont_fit, sorted_data)
        for index, healpix in enumerate(pixels[sort]):
            data[healpix] = data_fit_cont[index]

        userprint(
            f"Continuum fitting: ending iteration {iteration} of {num_iterations}"
        )

        pool.close()

        if iteration < num_iterations - 1:
            #-- Compute mean continuum (stack in rest-frame)
            (log_lambda_rest_frame, mean_cont,
             mean_cont_weight) = prep_del.compute_mean_cont(data)
            w = mean_cont_weight > 0.
            log_lambda_cont = log_lambda_rest_frame[w]
            new_cont = Forest.get_mean_cont(log_lambda_cont) * mean_cont[w]
            Forest.get_mean_cont = interp1d(log_lambda_cont,
                                            new_cont,
                                            fill_value="extrapolate")

            #-- Compute observer-frame mean quantities (var_lss, eta, fudge)
            if not (args.use_ivar_as_weight or args.use_constant_weight):
                (log_lambda, eta, var_lss, fudge, num_pixels, var_pipe_values,
                 var_delta, var2_delta, count, num_qso, chi2_in_bin, error_eta,
                 error_var_lss, error_fudge) = prep_del.compute_var_stats(
                     data, (args.eta_min, args.eta_max),
                     (args.vlss_min, args.vlss_max))
                w = num_pixels > 0
                Forest.get_eta = interp1d(log_lambda[w],
                                          eta[w],
                                          fill_value="extrapolate",
                                          kind="nearest")
                Forest.get_var_lss = interp1d(log_lambda[w],
                                              var_lss[w],
                                              fill_value="extrapolate",
                                              kind="nearest")
                Forest.get_fudge = interp1d(log_lambda[w],
                                            fudge[w],
                                            fill_value="extrapolate",
                                            kind="nearest")
            else:
                num_bins = 10  # this value is arbitrary
                log_lambda = (
                    Forest.log_lambda_min + (np.arange(num_bins) + .5) *
                    (Forest.log_lambda_max - Forest.log_lambda_min) / num_bins)

                if args.use_ivar_as_weight:
                    userprint(("INFO: using ivar as weights, skipping eta, "
                               "var_lss, fudge fits"))
                    eta = np.ones(num_bins)
                    var_lss = np.zeros(num_bins)
                    fudge = np.zeros(num_bins)
                else:
                    userprint(("INFO: using constant weights, skipping eta, "
                               "var_lss, fudge fits"))
                    eta = np.zeros(num_bins)
                    var_lss = np.ones(num_bins)
                    fudge = np.zeros(num_bins)

                error_eta = np.zeros(num_bins)
                error_var_lss = np.zeros(num_bins)
                error_fudge = np.zeros(num_bins)
                chi2_in_bin = np.zeros(num_bins)

                num_pixels = np.zeros(num_bins)
                var_pipe_values = np.zeros(num_bins)
                var_delta = np.zeros((num_bins, num_bins))
                var2_delta = np.zeros((num_bins, num_bins))
                count = np.zeros((num_bins, num_bins))
                num_qso = np.zeros((num_bins, num_bins))

                Forest.get_eta = interp1d(log_lambda,
                                          eta,
                                          fill_value='extrapolate',
                                          kind='nearest')
                Forest.get_var_lss = interp1d(log_lambda,
                                              var_lss,
                                              fill_value='extrapolate',
                                              kind='nearest')
                Forest.get_fudge = interp1d(log_lambda,
                                            fudge,
                                            fill_value='extrapolate',
                                            kind='nearest')

        stack_log_lambda, stack_delta, stack_weight = prep_del.stack(data)

        ### Save iter_out_prefix
        delta_attrib_name = args.iter_out_prefix
        if iteration == num_iterations - 1:
            delta_attrib_name += ".fits.gz"
        else:
            delta_attrib_name += "_iteration{}.fits.gz".format(iteration + 1)
        with fitsio.FITS(delta_attrib_name, 'rw', clobber=True) as results:
            header = {}
            header["NSIDE"] = nside
            header["PIXORDER"] = healpy_pix_ordering
            header["FITORDER"] = args.order
            results.write([stack_log_lambda, stack_delta, stack_weight],
                          names=['loglam', 'stack', 'weight'],
                          header=header,
                          extname='STACK')
            results.write(
                [log_lambda, eta, var_lss, fudge, num_pixels],
                names=['loglam', 'eta', 'var_lss', 'fudge', 'nb_pixels'],
                extname='WEIGHT')
            results.write([
                log_lambda_rest_frame,
                Forest.get_mean_cont(log_lambda_rest_frame), mean_cont_weight
            ],
                          names=['loglam_rest', 'mean_cont', 'weight'],
                          extname='CONT')
            var_pipe_values_out = np.broadcast_to(var_pipe_values.reshape(1, -1),
                                              var_delta.shape)
            results.write([
                var_pipe_values_out, var_delta, var2_delta, count, num_qso,
                chi2_in_bin
            ],
                          names=[
                              'var_pipe', 'var_del', 'var2_del', 'count',
                              'nqsos', 'chi2'
                          ],
                          extname='VAR')

    # if blinding strategy A is engaged, blind with a minimal change to weights
    if ( args.blinding_desi == "strategyA"):
        print('StrategyA Ver 210929:1743')
        from picca import blinding_a # I think this line should with the other imports or in constants
        z_grid, z_map, l_grid, l_map = blinding_a.calcMaps(scale=0.95, Om=0.315)
        data = blinding_a.blindData(data, z_grid, z_map, l_grid, l_map)


    ### Read metadata from forests and export it
    if not args.metadata is None:
        tab_cont = get_metadata(data)
        tab_cont.write(args.metadata, format="fits", overwrite=True)

    ### Compute deltas and format them
    get_stack_delta = interp1d(stack_log_lambda[stack_weight > 0.],
                               stack_delta[stack_weight > 0.],
                               kind="nearest",
                               fill_value="extrapolate")
    deltas = {}
    data_bad_cont = []
    for healpix in sorted(data.keys()):
        for forest in data[healpix]:
            if not forest.bad_cont is None:
                continue
            #-- Compute delta field from flux, continuum and various quantites
            get_delta_from_forest(forest, get_stack_delta, Forest.get_var_lss,
                                  Forest.get_eta, Forest.get_fudge,
                                  args.use_mock_continuum)
            if healpix in deltas:
                deltas[healpix].append(forest)
            else:
                deltas[healpix] = [forest]
        data_bad_cont = data_bad_cont + [
            forest for forest in data[healpix] if forest.bad_cont is not None
        ]

    for forest in data_bad_cont:
        log_file.write("INFO: Rejected {} due to {}\n".format(
            forest.thingid, forest.bad_cont))

    log_file.write(
        ("INFO: Accepted sample has {}"
         "forests\n").format(np.sum([len(p) for p in deltas.values()])))

    t2 = time.time()
    tmin = (t2 - t1) / 60
    userprint('INFO: time elapsed to fit continuum', tmin, 'minutes')

    ### Save delta
    for healpix in sorted(deltas.keys()):

        if args.delta_format == 'Pk1D_ascii':
            results = open(args.out_dir + "/delta-{}".format(healpix) + ".txt",
                           'w')
            for delta in deltas[healpix]:
                num_pixels = len(delta.delta)
                if args.mode == 'desi':
                    delta_log_lambda = (
                        (delta.log_lambda[-1] - delta.log_lambda[0]) /
                        float(len(delta.log_lambda) - 1))
                else:
                    delta_log_lambda = delta.delta_log_lambda
                line = '{} {} {} '.format(delta.plate, delta.mjd, delta.fiberid)
                line += '{} {} {} '.format(delta.ra, delta.dec, delta.z_qso)
                line += '{} {} {} {} {} '.format(delta.mean_z, delta.mean_snr,
                                                 delta.mean_reso,
                                                 delta_log_lambda, num_pixels)
                for index in range(num_pixels):
                    line += '{} '.format(delta.delta[index])
                for index in range(num_pixels):
                    line += '{} '.format(delta.log_lambda[index])
                for index in range(num_pixels):
                    line += '{} '.format(delta.ivar[index])
                for index in range(num_pixels):
                    line += '{} '.format(delta.exposures_diff[index])
                line += ' \n'
                results.write(line)

            results.close()

        else:
            results = fitsio.FITS(args.out_dir + "/delta-{}".format(healpix) +
                                  ".fits.gz",
                                  'rw',
                                  clobber=True)
            for delta in deltas[healpix]:
                header = [
                    {
                        'name': 'RA',
                        'value': delta.ra,
                        'comment': 'Right Ascension [rad]'
                    },
                    {
                        'name': 'DEC',
                        'value': delta.dec,
                        'comment': 'Declination [rad]'
                    },
                    {
                        'name': 'Z',
                        'value': delta.z_qso,
                        'comment': 'Redshift'
                    },
                    {
                        'name':
                            'PMF',
                        'value':
                            '{}-{}-{}'.format(delta.plate, delta.mjd,
                                              delta.fiberid)
                    },
                    {
                        'name': 'THING_ID',
                        'value': delta.thingid,
                        'comment': 'Object identification'
                    },
                    {
                        'name': 'PLATE',
                        'value': delta.plate
                    },
                    {
                        'name': 'MJD',
                        'value': delta.mjd,
                        'comment': 'Modified Julian date'
                    },
                    {
                        'name': 'FIBERID',
                        'value': delta.fiberid
                    },
                    {
                        'name': 'ORDER',
                        'value': delta.order,
                        'comment': 'Order of the continuum fit'
                    },
                    {
                        'name': "BLINDING",
                        'value': blinding,
                        'comment': 'String specifying the blinding strategy'
                    },
                ]

                if blinding != "none":
                    delta_name = "DELTA_BLIND"
                else:
                    delta_name = "DELTA"
                if args.delta_format == 'Pk1D':
                    header += [
                        {
                            'name': 'MEANZ',
                            'value': delta.mean_z,
                            'comment': 'Mean redshift'
                        },
                        {
                            'name': 'MEANRESO',
                            'value': delta.mean_reso,
                            'comment': 'Mean resolution'
                        },
                        {
                            'name': 'MEANSNR',
                            'value': delta.mean_snr,
                            'comment': 'Mean SNR'
                        },
                    ]
                    if args.mode == 'desi':
                        delta_log_lambda = (
                            (delta.log_lambda[-1] - delta.log_lambda[0]) /
                            float(len(delta.log_lambda) - 1))
                    else:
                        delta_log_lambda = delta.delta_log_lambda
                    header += [{
                        'name': 'DLL',
                        'value': delta_log_lambda,
                        'comment': 'Loglam bin size [log Angstrom]'
                    }]
                    exposures_diff = delta.exposures_diff
                    if exposures_diff is None:
                        exposures_diff = delta.log_lambda * 0

                    cols = [
                        delta.log_lambda, delta.delta, delta.ivar,
                        exposures_diff
                    ]
                    names = ['LOGLAM', delta_name, 'IVAR', 'DIFF']
                    units = ['log Angstrom', '', '', '']
                    comments = [
                        'Log lambda', 'Delta field', 'Inverse variance',
                        'Difference'
                    ]
                else:
                    cols = [
                        delta.log_lambda, delta.delta, delta.weights, delta.cont
                    ]
                    names = ['LOGLAM', delta_name, 'WEIGHT', 'CONT']
                    units = ['log Angstrom', '', '', '']
                    comments = [
                        'Log lambda', 'Delta field', 'Pixel weights',
                        'Continuum'
                    ]

                results.write(cols,
                              names=names,
                              header=header,
                              comment=comments,
                              units=units,
                              extname=str(delta.thingid))

            results.close()

    t3 = time.time()
    tmin = (t3 - t2) / 60
    userprint('INFO: time elapsed to write deltas', tmin, 'minutes')
    ttot = (t3 - t0) / 60
    userprint('INFO: total elapsed time', ttot, 'minutes')

    log_file.close()


if __name__ == '__main__':
    cmdargs=sys.argv[1:]
    main(cmdargs)<|MERGE_RESOLUTION|>--- conflicted
+++ resolved
@@ -674,16 +674,6 @@
     num_iterations = args.nit
     for iteration in range(num_iterations):
 
-<<<<<<< HEAD
-=======
-        # if blinding strategy A is engaged, blind now and then run the weights
-        # computation once more
-        if (iteration == num_iterations - 2 and args.blinding_desi == "strategyA"):
-           userprint('Entering blinding strategyA')
-           z, zmz, l, lol = blinding_a.calcMaps(scale=0.95, Om=0.315)
-           data = blinding_a.blindData(data, z, zmz, l, lol)
-
->>>>>>> 9cbed969
         context = multiprocessing.get_context('fork')
         pool = context.Pool(processes=args.nproc)
         userprint(
