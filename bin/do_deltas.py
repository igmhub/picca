--- conflicted
+++ resolved
@@ -179,19 +179,12 @@
     nit = args.nit
 
     log = open(args.log,'w')
-<<<<<<< HEAD
-    data,ndata = io.read_data(args.in_dir,args.drq,args.mode,\
-            zmin=args.zqso_min,zmax=args.zqso_max,nspec=args.nspec,log=log,keep_bal=args.keep_bal,\
-            bi_max = args.bi_max, order= args.order)
-    
-
-=======
+
     data, ndata = io.read_data(args.in_dir, args.drq, args.mode,\
                               zmin=args.zqso_min, zmax=args.zqso_max, nspec=args.nspec, log=log,\
                               keep_bal=args.keep_bal, bi_max=args.bi_max, order=args.order,\
                               best_obs=args.best_obs, single_exp=args.single_exp)
    
->>>>>>> fb111450
     ### Get the lines to veto
     usr_mask_obs    = None
     usr_mask_RF     = None
@@ -305,7 +298,8 @@
 
     log.close()
     for p in deltas:
-<<<<<<< HEAD
+
+        if len(deltas[p])==0: continue
         if (args.delta_format=='Pk1D_ascii') :
             out_ascii = open(args.out_dir+"/delta-{}".format(p)+".txt",'w')
             for d in deltas[p]:
@@ -355,27 +349,6 @@
             out.close()
 
         
-=======
-        if len(deltas[p])==0:
-            continue
-        out = fitsio.FITS(args.out_dir+"/delta-{}".format(p)+".fits.gz",'rw',clobber=True)
-        for d in deltas[p]:
-            hd={}
-            hd["RA"]=d.ra
-            hd["DEC"]=d.dec
-            hd["Z"]=d.zqso
-            hd["PMF"]="{}-{}-{}".format(d.plate,d.mjd,d.fid)
-            hd["THING_ID"]=d.thid
-            hd["PLATE"]=d.plate
-            hd["MJD"]=d.mjd
-            hd["FIBERID"]=d.fid
-            hd["ORDER"]=d.order
-
-            cols=[d.ll,d.de,d.we,d.co]
-            names=['LOGLAM','DELTA','WEIGHT','CONT']
-            out.write(cols,names=names,header=hd)
-        out.close()
-
->>>>>>> fb111450
+
 
     