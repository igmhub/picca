--- conflicted
+++ resolved
@@ -185,18 +185,11 @@
     nit = args.nit
 
     log = open(args.log,'w')
-<<<<<<< HEAD
-
-    data, ndata = io.read_data(args.in_dir, args.drq, args.mode,\
-                              zmin=args.zqso_min, zmax=args.zqso_max, nspec=args.nspec, log=log,\
-                              keep_bal=args.keep_bal, bi_max=args.bi_max, order=args.order,\
-                              best_obs=args.best_obs, single_exp=args.single_exp)
-=======
+
     data,ndata,healpy_nside,healpy_pix_ordering = io.read_data(args.in_dir, args.drq, args.mode,\
         zmin=args.zqso_min, zmax=args.zqso_max, nspec=args.nspec, log=log,\
         keep_bal=args.keep_bal, bi_max=args.bi_max, order=args.order,\
         best_obs=args.best_obs, single_exp=args.single_exp)
->>>>>>> 6a05f6d7
    
     ### Get the lines to veto
     usr_mask_obs    = None
@@ -285,13 +278,9 @@
         data_fit_cont = pool.map(cont_fit, sp.array(list(data.values()))[sort] )
         for i, p in enumerate(sorted(list(data.keys()))):
             data[p] = data_fit_cont[i]
-<<<<<<< HEAD
-            
-        print "done"
-=======
 
         print("done")
->>>>>>> 6a05f6d7
+
         pool.close()
 
         if it < nit-1:
@@ -367,8 +356,9 @@
         log.write("rejected {} due to {}\n".format(d.thid,d.bad_cont))
 
     log.close()
-<<<<<<< HEAD
-    for p in deltas:
+
+#    for p in deltas:
+    for p in sorted(list(deltas.keys())):
 
         if len(deltas[p])==0: continue
         if (args.delta_format=='Pk1D_ascii') :
@@ -419,29 +409,7 @@
                 
             out.close()
 
-        
-=======
-    for p in sorted(list(deltas.keys())):
-        if len(deltas[p])==0:
-            continue
-        out = fitsio.FITS(args.out_dir+"/delta-{}".format(p)+".fits.gz",'rw',clobber=True)
-        for d in deltas[p]:
-            hd={}
-            hd["RA"]=d.ra
-            hd["DEC"]=d.dec
-            hd["Z"]=d.zqso
-            hd["PMF"]="{}-{}-{}".format(d.plate,d.mjd,d.fid)
-            hd["THING_ID"]=d.thid
-            hd["PLATE"]=d.plate
-            hd["MJD"]=d.mjd
-            hd["FIBERID"]=d.fid
-            hd["ORDER"]=d.order
-
-            cols=[d.ll,d.de,d.we,d.co]
-            names=['LOGLAM','DELTA','WEIGHT','CONT']
-            out.write(cols,names=names,header=hd)
-        out.close()
->>>>>>> 6a05f6d7
+
 
 
     