#!/usr/bin/env python

import sys
import fitsio
import healpy
import scipy as sp

from scipy.interpolate import interp1d
from multiprocessing import Pool
from picca.data import forest
from picca.data import delta
from picca import prep_del
from picca import io

from math import isnan

import argparse

def cont_fit(data):
    for d in data:
        d.cont_fit()
    return data


if __name__ == '__main__':

    parser = argparse.ArgumentParser(formatter_class=argparse.ArgumentDefaultsHelpFormatter)
    parser.add_argument('--drq', type = str, default = None, required=True,
                        help = 'DRQ file')

    parser.add_argument('--in-dir',type = str,default=None,required=True,
            help='data directory')

    parser.add_argument('--out-dir',type = str,default=None,required=True,
            help='output directory')

    parser.add_argument('--dla-vac',type = str,default=None,required=False,
            help='dla catalog file')

    parser.add_argument('--nspec',type = int,default=None,required=False,
            help='number of spectra to fit')

    parser.add_argument('--zqso-min',type = float,default=None,required=False,
            help='lower limit on quasar redshift')

    parser.add_argument('--zqso-max',type = float,default=None,required=False,
            help='upper limit on quasar redshift')

    parser.add_argument('--log',type = str,default='input.log',required=False,
            help='log input data')

    parser.add_argument('--npix-min',type = int,default=50,required=False,
            help='log input data')

    parser.add_argument('--lambda-min',type = float,default=3600.,required=False,
            help='lower limit on observed wavelength [Angstrom]')

    parser.add_argument('--lambda-max',type = float,default=5500.,required=False,
            help='upper limit on observed wavelength [Angstrom]')

    parser.add_argument('--lambda-rest-min',type = float,default=1040.,required=False,
            help='lower limit on rest frame wavelength [Angstrom]')

    parser.add_argument('--lambda-rest-max',type = float,default=1200.,required=False,
            help='upper limit on rest frame wavelength [Angstrom]')

    parser.add_argument('--rebin',type = int,default=3,required=False,
            help='rebin wavelength grid by combining this number of adjacent pixels (ivar weight)')

    parser.add_argument('--dla-mask',type = float,default=0.8,required=False,
            help='lower limit on the DLA transmission. Transmissions below this number are masked')

    parser.add_argument('--nit',type = int,default=5,required=False,
            help='number of iterations to determine the mean continuum shape, LSS variances, etc.')

    parser.add_argument('--iter-out-prefix',type = str,default='iter',required=False,
            help='prefix of the iteration file')

    parser.add_argument('--mode',type = str,default='pix',required=False,
            help='open mode: pix, spec, spcframe, desi')

    parser.add_argument('--best-obs',action='store_true', required=False,
            help='if mode == spcframe, then use only the best observation')

    parser.add_argument('--single-exp',action='store_true', required=False,
            help='if mode == spcframe, then use only one of the available exposures. If best-obs then choose it among those contributing to the best obs')

    parser.add_argument('--keep-bal',action='store_true',required=False,
            help='do not reject BALs')

    parser.add_argument('--bi-max',type=float,required=False,default=None,
            help="maximum CIV balnicity index (overrides --keep-bal")

    parser.add_argument('--nproc', type = int, default = None, required=False,
                    help = 'number of processors')

    parser.add_argument('--mask-file',type = str,default=None,required=False,
            help='Path to file to mask regions in lambda_OBS and lambda_RF. In file each line is: region_name region_min region_max (OBS or RF) [Angstrom]')

    parser.add_argument('--flux-calib',type = str,default=None,required=False,
            help='Path to previously produced do_delta.py file to correct for multiplicative errors in the pipeline flux calibration')

    parser.add_argument('--ivar-calib',type = str,default=None,required=False,
            help='Path to previously produced do_delta.py file to correct for multiplicative errors in the pipeline inverse variance calibration')

    parser.add_argument('--eta-min',type = float,default=0.5,required=False,
            help='lower limit for eta')
    parser.add_argument('--eta-max',type = float,default=1.5,required=False,
            help='upper limit for eta')

    parser.add_argument('--vlss-min',type = float,default=0.,required=False,
            help='lower limit for variance LSS')
    parser.add_argument('--vlss-max',type = float,default=0.3,required=False,
            help='upper limit for variance LSS')

    parser.add_argument('--order',type=int,default=1,required=False,
            help='order of the log(lambda) polynomial for the continuum fit, by default 1.')

    args = parser.parse_args()

    ## init forest class

    forest.lmin = sp.log10(args.lambda_min)
    forest.lmax = sp.log10(args.lambda_max)
    forest.lmin_rest = sp.log10(args.lambda_rest_min)
    forest.lmax_rest = sp.log10(args.lambda_rest_max)
    forest.rebin = args.rebin
    forest.dll = args.rebin*1e-4
    ## minumum dla transmission
    forest.dla_mask = args.dla_mask

    ### Find the redshift range
    if (args.zqso_min is None):
        args.zqso_min = max(0.,args.lambda_min/args.lambda_rest_max -1.)
        print(" zqso_min = {}".format(args.zqso_min) )
    if (args.zqso_max is None):
        args.zqso_max = max(0.,args.lambda_max/args.lambda_rest_min -1.)
        print(" zqso_max = {}".format(args.zqso_max) )

    forest.var_lss = interp1d(forest.lmin+sp.arange(2)*(forest.lmax-forest.lmin),0.2 + sp.zeros(2),fill_value="extrapolate",kind="nearest")
    forest.eta = interp1d(forest.lmin+sp.arange(2)*(forest.lmax-forest.lmin), sp.ones(2),fill_value="extrapolate",kind="nearest")
    forest.fudge = interp1d(forest.lmin+sp.arange(2)*(forest.lmax-forest.lmin), sp.zeros(2),fill_value="extrapolate",kind="nearest")
    forest.mean_cont = interp1d(forest.lmin_rest+sp.arange(2)*(forest.lmax_rest-forest.lmin_rest),1+sp.zeros(2))

    ### Fix the order of the continuum fit, 0 or 1. 
    if args.order:
        if (args.order != 0) and (args.order != 1): 
            print("ERROR : invalid value for order, must be eqal to 0 or 1. Here order = %i"%(order))
            sys.exit(12)

    ### Correct multiplicative pipeline flux calibration
    if (args.flux_calib is not None):
        try:
            vac = fitsio.FITS(args.flux_calib)
            ll_st = vac[1]['loglam'][:]
            st    = vac[1]['stack'][:]
            w     = (st!=0.)
            forest.correc_flux = interp1d(ll_st[w],st[w],fill_value="extrapolate",kind="nearest")

        except:
            print(" Error while reading flux_calib file {}".format(args.flux_calib))
            sys.exit(1)

    ### Correct multiplicative pipeline inverse variance calibration
    if (args.ivar_calib is not None):
        try:
            vac = fitsio.FITS(args.ivar_calib)
            ll  = vac[2]['LOGLAM'][:]
            eta = vac[2]['ETA'][:]
            forest.correc_ivar = interp1d(ll,eta,fill_value="extrapolate",kind="nearest")

        except:
            print(" Error while reading ivar_calib file {}".format(args.ivar_calib))
            sys.exit(1)

    nit = args.nit

    log = open(args.log,'w')
    data,ndata,healpy_nside,healpy_pix_ordering = io.read_data(args.in_dir, args.drq, args.mode,\
        zmin=args.zqso_min, zmax=args.zqso_max, nspec=args.nspec, log=log,\
        keep_bal=args.keep_bal, bi_max=args.bi_max, order=args.order,\
        best_obs=args.best_obs, single_exp=args.single_exp)
   
    ### Get the lines to veto
    usr_mask_obs    = None
    usr_mask_RF     = None
    usr_mask_RF_DLA = None
    if (args.mask_file is not None):
        try:
            usr_mask_obs    = []
            usr_mask_RF     = []
            usr_mask_RF_DLA = []
            with open(args.mask_file, 'r') as f:
                loop = True
                for l in f:
                    if (l[0]=='#'): continue
                    l = l.split()
                    if (l[3]=='OBS'):
                        usr_mask_obs    += [ [float(l[1]),float(l[2])] ]
                    elif (l[3]=='RF'):
                        usr_mask_RF     += [ [float(l[1]),float(l[2])] ]
                    elif (l[3]=='RF_DLA'):
                        usr_mask_RF_DLA += [ [float(l[1]),float(l[2])] ]
                    else:
                        raise
            f.closed
            usr_mask_obs    = sp.log10(sp.asarray(usr_mask_obs))
            usr_mask_RF     = sp.log10(sp.asarray(usr_mask_RF))
            usr_mask_RF_DLA = sp.log10(sp.asarray(usr_mask_RF_DLA))
            if usr_mask_RF_DLA.size==0:
                usr_mask_RF_DLA = None

        except:
            print(" Error while reading mask_file file {}".format(args.mask_file))
            sys.exit(1)

    ### Veto lines
    if not usr_mask_obs is None:
        if ( usr_mask_obs.size+usr_mask_RF.size!=0):
            for p in data:
                for d in data[p]:
                    d.mask(mask_obs=usr_mask_obs , mask_RF=usr_mask_RF)

    ### Correct for DLAs
    if not args.dla_vac is None:
        print("adding dlas")
        dlas = io.read_dlas(args.dla_vac)
        nb_dla_in_forest = 0
        for p in data:
            for d in data[p]:
                if d.thid in dlas:
                    for dla in dlas[d.thid]:
                        d.add_dla(dla[0],dla[1],usr_mask_RF_DLA)
                        nb_dla_in_forest += 1
        log.write("Found {} DLAs in forests\n".format(nb_dla_in_forest))

    ## cuts
    for p in list(data.keys()):
        l = []
        for d in data[p]:
            if not hasattr(d,'ll') or len(d.ll) < args.npix_min:
                log.write("{} forest too short\n".format(d.thid))
                continue

            if isnan((d.fl*d.iv).sum()):
                log.write("{} nan found\n".format(d.thid))
                continue
            l.append(d)
            log.write("{} accepted\n".format(d.thid))
        data[p][:] = l
        if len(data[p])==0:
            del data[p]

    for p in data:
        for d in data[p]:
            assert hasattr(d,'ll')

    for it in range(nit):
        pool = Pool(processes=args.nproc)
        print("iteration: ", it)
        nfit = 0
<<<<<<< HEAD
        data_fit_cont = pool.map(cont_fit, list(data.values()))
=======
        sort = sp.array(data.keys()).argsort()
        data_fit_cont = pool.map(cont_fit, sp.array(data.values())[sort] )
>>>>>>> d0fa7566
        for i, p in enumerate(data):
            data[p] = data_fit_cont[i]

        print("done")
        pool.close()

        if it < nit-1:
            ll_rest, mc, wmc = prep_del.mc(data)
            forest.mean_cont = interp1d(ll_rest[wmc>0.], forest.mean_cont(ll_rest[wmc>0.]) * mc[wmc>0.], fill_value = "extrapolate")
            ll,eta,vlss,fudge,nb_pixels,var,var_del,var2_del,count,nqsos,chi2,err_eta,err_vlss,err_fudge = prep_del.var_lss(data,(args.eta_min,args.eta_max),(args.vlss_min,args.vlss_max))
            forest.eta = interp1d(ll[nb_pixels>0], eta[nb_pixels>0], fill_value = "extrapolate",kind="nearest")
            forest.var_lss = interp1d(ll[nb_pixels>0], vlss[nb_pixels>0.], fill_value = "extrapolate",kind="nearest")
            forest.fudge = interp1d(ll[nb_pixels>0],fudge[nb_pixels>0], fill_value = "extrapolate",kind="nearest")

    ll_st,st,wst = prep_del.stack(data)

    ### Save iter_out_prefix
    res = fitsio.FITS(args.iter_out_prefix+".fits.gz",'rw',clobber=True)
    hd = {}
    hd["NSIDE"] = healpy_nside
    hd["PIXORDER"] = healpy_pix_ordering
    hd["FITORDER"] = args.order
    res.write([ll_st,st,wst],names=['loglam','stack','weight'],header=hd)
    res.write([ll,eta,vlss,fudge,nb_pixels],names=['loglam','eta','var_lss','fudge','nb_pixels'])
    res.write([ll_rest,forest.mean_cont(ll_rest),wmc],names=['loglam_rest','mean_cont','weight'])
    var = sp.broadcast_to(var.reshape(1,-1),var_del.shape)
    res.write([var,var_del,var2_del,count,nqsos,chi2],names=['var_pipe','var_del','var2_del','count','nqsos','chi2'])
    res.close()

    ### Save delta
    st = interp1d(ll_st[wst>0.],st[wst>0.],kind="nearest",fill_value="extrapolate")
    deltas = {}
    data_bad_cont = []
    for p in data:
        deltas[p] = [delta.from_forest(d,st,forest.var_lss,forest.eta,forest.fudge) for d in data[p] if d.bad_cont is None]
        data_bad_cont = data_bad_cont + [d for d in data[p] if d.bad_cont is not None]

    for d in data_bad_cont:
        log.write("rejected {} due to {}\n".format(d.thid,d.bad_cont))

    log.close()
    for p in deltas:
        if len(deltas[p])==0:
            continue
        out = fitsio.FITS(args.out_dir+"/delta-{}".format(p)+".fits.gz",'rw',clobber=True)
        for d in deltas[p]:
            hd={}
            hd["RA"]=d.ra
            hd["DEC"]=d.dec
            hd["Z"]=d.zqso
            hd["PMF"]="{}-{}-{}".format(d.plate,d.mjd,d.fid)
            hd["THING_ID"]=d.thid
            hd["PLATE"]=d.plate
            hd["MJD"]=d.mjd
            hd["FIBERID"]=d.fid
            hd["ORDER"]=d.order

            cols=[d.ll,d.de,d.we,d.co]
            names=['LOGLAM','DELTA','WEIGHT','CONT']
            out.write(cols,names=names,header=hd)
        out.close()


    <|MERGE_RESOLUTION|>--- conflicted
+++ resolved
@@ -259,12 +259,8 @@
         pool = Pool(processes=args.nproc)
         print("iteration: ", it)
         nfit = 0
-<<<<<<< HEAD
-        data_fit_cont = pool.map(cont_fit, list(data.values()))
-=======
         sort = sp.array(data.keys()).argsort()
-        data_fit_cont = pool.map(cont_fit, sp.array(data.values())[sort] )
->>>>>>> d0fa7566
+        data_fit_cont = pool.map(cont_fit, sp.array(list(data.values()))[sort] )
         for i, p in enumerate(data):
             data[p] = data_fit_cont[i]
 
